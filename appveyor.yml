--- conflicted
+++ resolved
@@ -23,24 +23,10 @@
 
 clone_folder: c:\projects\mariadb-connector-j
 install:
-<<<<<<< HEAD
-  - ps: |
-      Add-Type -AssemblyName System.IO.Compression.FileSystem
-      if (!(Test-Path -Path "C:\maven" )) {
-        (new-object System.Net.WebClient).DownloadFile('https://www.us.apache.org/dist/maven/maven-3/3.6.3/binaries/apache-maven-3.6.3-bin.zip', 'C:\maven-bin.zip')
-        [System.IO.Compression.ZipFile]::ExtractToDirectory("C:\maven-bin.zip", "C:\maven")
-      }
-  # Prepend Java entry, remove Ruby entry (C:\Ruby193\bin;) from PATH
-  - cmd: appveyor-download.bat
-  - cmd: msiexec /i server.msi INSTALLDIR=c:\projects\server SERVICENAME=mariadb ALLOWREMOTEROOTACCESS=true /qn
-  - cmd: "\"c:\\projects\\server\\bin\\mysql.exe\" -e \"create database testj\" --user=root"
-  - cmd: SET PATH=C:\maven\apache-maven-3.6.3\bin;%JAVA_HOME%\bin;%PATH:C:\Ruby193\bin;=%;
-=======
   - cmd: choco install maven
   - cmd: appveyor-download.bat
   - cmd: msiexec /i server.msi INSTALLDIR=c:\projects\server SERVICENAME=mariadb ALLOWREMOTEROOTACCESS=true /qn
   - cmd: "\"c:\\projects\\server\\bin\\mysql.exe\" -e \"create database testj\" --user=root"
->>>>>>> 0b78458f
   - cmd: SET MAVEN_OPTS=-Xms512m -Xms768m
   - cmd: SET JAVA_OPTS=-Xms512m -Xmx768m
   - cmd: cd c:\projects\mariadb-connector-j
