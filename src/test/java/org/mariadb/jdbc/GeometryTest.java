/*
 *
 * MariaDB Client for Java
 *
 * Copyright (c) 2012-2014 Monty Program Ab.
 * Copyright (c) 2015-2017 MariaDB Ab.
 *
 * This library is free software; you can redistribute it and/or modify it under
 * the terms of the GNU Lesser General Public License as published by the Free
 * Software Foundation; either version 2.1 of the License, or (at your option)
 * any later version.
 *
 * This library is distributed in the hope that it will be useful, but
 * WITHOUT ANY WARRANTY; without even the implied warranty of MERCHANTABILITY or
 * FITNESS FOR A PARTICULAR PURPOSE.  See the GNU Lesser General Public License
 * for more details.
 *
 * You should have received a copy of the GNU Lesser General Public License along
 * with this library; if not, write to Monty Program Ab info@montyprogram.com.
 *
 * This particular MariaDB Client for Java file is work
 * derived from a Drizzle-JDBC. Drizzle-JDBC file which is covered by subject to
 * the following copyright and notice provisions:
 *
 * Copyright (c) 2009-2011, Marcus Eriksson
 *
 * Redistribution and use in source and binary forms, with or without modification,
 * are permitted provided that the following conditions are met:
 * Redistributions of source code must retain the above copyright notice, this list
 * of conditions and the following disclaimer.
 *
 * Redistributions in binary form must reproduce the above copyright notice, this
 * list of conditions and the following disclaimer in the documentation and/or
 * other materials provided with the distribution.
 *
 * Neither the name of the driver nor the names of its contributors may not be
 * used to endorse or promote products derived from this software without specific
 * prior written permission.
 *
 * THIS SOFTWARE IS PROVIDED BY THE COPYRIGHT HOLDERS  AND CONTRIBUTORS "AS IS"
 * AND ANY EXPRESS OR IMPLIED WARRANTIES, INCLUDING, BUT NOT LIMITED TO, THE IMPLIED
 * WARRANTIES OF MERCHANTABILITY AND FITNESS FOR A PARTICULAR PURPOSE ARE DISCLAIMED.
 * IN NO EVENT SHALL THE COPYRIGHT HOLDER OR CONTRIBUTORS BE LIABLE FOR ANY DIRECT,
 * INDIRECT, INCIDENTAL, SPECIAL, EXEMPLARY, OR CONSEQUENTIAL DAMAGES (INCLUDING, BUT
 * NOT LIMITED TO, PROCUREMENT OF SUBSTITUTE GOODS OR SERVICES; LOSS OF USE, DATA, OR
 * PROFITS; OR BUSINESS INTERRUPTION) HOWEVER CAUSED AND ON ANY THEORY OF LIABILITY,
 * WHETHER IN CONTRACT, STRICT LIABILITY, OR TORT (INCLUDING NEGLIGENCE OR OTHERWISE)
 * ARISING IN ANY WAY OUT OF THE USE OF THIS SOFTWARE, EVEN IF ADVISED OF THE POSSIBILITY
 * OF SUCH DAMAGE.
 *
 */

package org.mariadb.jdbc;

import org.junit.BeforeClass;
import org.junit.Test;

import java.math.BigInteger;
import java.sql.ResultSet;
import java.sql.SQLException;
import java.sql.Statement;

import static org.junit.Assert.*;

public class GeometryTest extends BaseTest {
    private static final char[] hexCode = "0123456789ABCDEF".toCharArray();

    /**
     * Initialisation.
     *
     * @throws SQLException exception
     */
    @BeforeClass()
    public static void initClass() throws SQLException {
        createTable("geom_test", "g geometry");
    }

    private void geometryTest(String geometryString, String geometryBinary) throws SQLException {
        Statement stmt = null;
        try {
            stmt = sharedConnection.createStatement();
            stmt.execute("TRUNCATE geom_test");
            String prefix = "";
            if (!isMariadbServer() && minVersion(8, 0, 3)) {
                prefix = "ST_";
            }

            String tmpGeometryBinary = geometryBinary;
            if (tmpGeometryBinary == null) {
<<<<<<< HEAD
                ResultSet rs = null;
                try {
                    rs = stmt.executeQuery("SELECT AsWKB(GeomFromText('" + geometryString + "'))");
=======
                String sql = "SELECT " + prefix + "AsWKB(" + prefix + "GeomFromText('" + geometryString + "'))";
                try (ResultSet rs = stmt.executeQuery(sql)) {
>>>>>>> 723f06a3
                    assertTrue(rs.next());
                    tmpGeometryBinary = printHexBinary(rs.getBytes(1));
                } finally {
                    rs.close();
                }
            }
            String sql = "INSERT INTO geom_test VALUES (" + prefix + "GeomFromText('" + geometryString + "'))";
            stmt.execute(sql);
<<<<<<< HEAD
            ResultSet rs = null;
            try {
                rs = stmt.executeQuery("SELECT AsText(g), AsBinary(g), g FROM geom_test");
=======
            try (ResultSet rs = stmt.executeQuery("SELECT " + prefix + "AsText(g), " + prefix + "AsBinary(g), g FROM geom_test")) {
>>>>>>> 723f06a3
                assertTrue(rs.next());
                // as text
                assertEquals(geometryString, rs.getString(1));
                // as binary
                String returnWkb = printHexBinary((byte[]) rs.getObject(2));
                assertEquals(tmpGeometryBinary, returnWkb);
                // as object
                Object geometry = null;
                try {
                    geometry = rs.getObject(3);
                } catch (Exception e) {
                    fail();
                }
                String returnGeometry = printHexBinary((byte[]) geometry);
                BigInteger returnNumber = new BigInteger(returnGeometry, 16);
                BigInteger geometryNumber = new BigInteger(tmpGeometryBinary, 16);
                assertEquals(geometryNumber, returnNumber);
            } finally {
                rs.close();
            }
        } finally {
            stmt.close();
        }
    }

    @Test
    public void pointTest() throws SQLException {
        String pointString = "POINT(1 1)";
        String pointWkb = "0101000000000000000000F03F000000000000F03F";
        geometryTest(pointString, pointWkb);
    }

    @Test
    public void lineStringTest() throws SQLException {
        String lineString = "LINESTRING(0 0,1 1,2 2)";
        geometryTest(lineString, null);
    }

    @Test
    public void polygonTest() throws SQLException {
        String polygonString = "POLYGON((0 0,10 0,0 10,0 0))";
        geometryTest(polygonString, null);
    }

    private String printHexBinary(byte[] data) {
        StringBuilder builder = new StringBuilder(data.length * 2);
        for (byte b : data) {
            builder.append(hexCode[(b >> 4) & 0xF]);
            builder.append(hexCode[(b & 0xF)]);
        }
        return builder.toString();
    }

}<|MERGE_RESOLUTION|>--- conflicted
+++ resolved
@@ -87,14 +87,10 @@
 
             String tmpGeometryBinary = geometryBinary;
             if (tmpGeometryBinary == null) {
-<<<<<<< HEAD
+                String sql = "SELECT " + prefix + "AsWKB(" + prefix + "GeomFromText('" + geometryString + "'))";
                 ResultSet rs = null;
                 try {
-                    rs = stmt.executeQuery("SELECT AsWKB(GeomFromText('" + geometryString + "'))");
-=======
-                String sql = "SELECT " + prefix + "AsWKB(" + prefix + "GeomFromText('" + geometryString + "'))";
-                try (ResultSet rs = stmt.executeQuery(sql)) {
->>>>>>> 723f06a3
+                    rs = stmt.executeQuery(sql);
                     assertTrue(rs.next());
                     tmpGeometryBinary = printHexBinary(rs.getBytes(1));
                 } finally {
@@ -103,13 +99,9 @@
             }
             String sql = "INSERT INTO geom_test VALUES (" + prefix + "GeomFromText('" + geometryString + "'))";
             stmt.execute(sql);
-<<<<<<< HEAD
             ResultSet rs = null;
             try {
-                rs = stmt.executeQuery("SELECT AsText(g), AsBinary(g), g FROM geom_test");
-=======
-            try (ResultSet rs = stmt.executeQuery("SELECT " + prefix + "AsText(g), " + prefix + "AsBinary(g), g FROM geom_test")) {
->>>>>>> 723f06a3
+                rs = stmt.executeQuery("SELECT " + prefix + "AsText(g), " + prefix + "AsBinary(g), g FROM geom_test");
                 assertTrue(rs.next());
                 // as text
                 assertEquals(geometryString, rs.getString(1));
