package org.mariadb.jdbc;

import org.junit.BeforeClass;
import org.junit.Test;
import org.mariadb.jdbc.internal.util.Utils;

import java.math.BigInteger;
import java.sql.ResultSet;
import java.sql.SQLException;
import java.sql.Statement;

<<<<<<< HEAD
import static org.junit.Assert.assertEquals;
import static org.junit.Assert.fail;
=======
import static org.junit.Assert.*;
>>>>>>> 9333aedd

public class GeometryTest extends BaseTest {
    /**
     * Initialisation.
     *
     * @throws SQLException exception
     */
    @BeforeClass()
    public static void initClass() throws SQLException {
        createTable("geom_test", "g geometry");
    }

    private void geometryTest(String geometryString, String geometryBinary) throws SQLException {
        Statement stmt = sharedConnection.createStatement();
        stmt.execute("TRUNCATE geom_test");
        ResultSet rs;
        String tmpGeometryBinary = geometryBinary;
        if (tmpGeometryBinary == null) {
            rs = stmt.executeQuery("SELECT AsWKB(GeomFromText('" + geometryString + "'))");
            rs.next();
            tmpGeometryBinary = Utils.hexdump(rs.getBytes(1));
        }
        String sql = "INSERT INTO geom_test VALUES (GeomFromText('" + geometryString + "'))";
        stmt.execute(sql);
        rs = stmt.executeQuery("SELECT AsText(g), AsBinary(g), g FROM geom_test");
        rs.next();
        // as text
        assertEquals(geometryString, rs.getString(1));
        // as binary
        String returnWkb = Utils.hexdump((byte[]) rs.getObject(2));
        assertEquals(tmpGeometryBinary, returnWkb);
        // as object
        Object geometry = null;
        try {
            geometry = rs.getObject(3);
        } catch (Exception e) {
            fail();
        }
        String returnGeometry = Utils.hexdump((byte[]) geometry);
        BigInteger returnNumber = new BigInteger(returnGeometry, 16);
        BigInteger geometryNumber = new BigInteger(tmpGeometryBinary, 16);
        assertEquals(geometryNumber, returnNumber);
        if (rs != null) {
            rs.close();
        }
        if (stmt != null) {
            stmt.close();
        }
    }

    @Test
    public void pointTest() throws SQLException {
        String pointString = "POINT(1 1)";
        String pointWkb = "0101000000000000000000F03F000000000000F03F";
        geometryTest(pointString, pointWkb);
    }

    @Test
    public void lineStringTest() throws SQLException {
        String lineString = "LINESTRING(0 0,1 1,2 2)";
        geometryTest(lineString, null);
    }

    @Test
    public void polygonTest() throws SQLException {
        String polygonString = "POLYGON((0 0,10 0,0 10,0 0))";
        geometryTest(polygonString, null);
    }

}<|MERGE_RESOLUTION|>--- conflicted
+++ resolved
@@ -9,12 +9,7 @@
 import java.sql.SQLException;
 import java.sql.Statement;
 
-<<<<<<< HEAD
-import static org.junit.Assert.assertEquals;
-import static org.junit.Assert.fail;
-=======
 import static org.junit.Assert.*;
->>>>>>> 9333aedd
 
 public class GeometryTest extends BaseTest {
     /**
