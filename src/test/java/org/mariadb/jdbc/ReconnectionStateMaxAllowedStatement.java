--- conflicted
+++ resolved
@@ -76,14 +76,9 @@
             connection.prepareStatement("create table if not exists foo (x longblob)").execute();
             connection.setTransactionIsolation(Connection.TRANSACTION_READ_UNCOMMITTED);
 
-<<<<<<< HEAD
-            assertEquals("READ-UNCOMMITTED", level(connection));
+            assertEquals("READ-UNCOMMITTED", level((MariaDbConnection) connection));
             PreparedStatement st = connection.prepareStatement("insert into foo (?)");
             try {
-=======
-            assertEquals("READ-UNCOMMITTED", level((MariaDbConnection) connection));
-            try (PreparedStatement st = connection.prepareStatement("insert into foo (?)")) {
->>>>>>> 723f06a3
                 st.setBytes(1, data((int) (max + 10)));
                 st.execute();
                 fail();
@@ -99,23 +94,15 @@
         }
     }
 
-<<<<<<< HEAD
-    private String level(Connection connection) throws SQLException {
-        ResultSet rs = connection.prepareStatement("select @@tx_isolation").executeQuery();
-        assertTrue(rs.next());
-        return rs.getString(1);
-
-=======
     private String level(MariaDbConnection connection) throws SQLException {
         String sql = "SELECT @@tx_isolation";
         if (!connection.isServerMariaDb() && connection.versionGreaterOrEqual(8,0,3)) {
             sql = "SELECT @@transaction_isolation";
         }
-        try (ResultSet rs = connection.prepareStatement(sql).executeQuery()) {
-            assertTrue(rs.next());
-            return rs.getString(1);
-        }
->>>>>>> 723f06a3
+        ResultSet rs = connection.prepareStatement(sql).executeQuery();
+        assertTrue(rs.next());
+        return rs.getString(1);
+
     }
 
     private long maxPacket(Connection connection) throws SQLException {
