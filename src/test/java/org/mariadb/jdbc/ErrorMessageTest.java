/*
 *
 * MariaDB Client for Java
 *
 * Copyright (c) 2012-2014 Monty Program Ab.
 * Copyright (c) 2015-2017 MariaDB Ab.
 *
 * This library is free software; you can redistribute it and/or modify it under
 * the terms of the GNU Lesser General Public License as published by the Free
 * Software Foundation; either version 2.1 of the License, or (at your option)
 * any later version.
 *
 * This library is distributed in the hope that it will be useful, but
 * WITHOUT ANY WARRANTY; without even the implied warranty of MERCHANTABILITY or
 * FITNESS FOR A PARTICULAR PURPOSE.  See the GNU Lesser General Public License
 * for more details.
 *
 * You should have received a copy of the GNU Lesser General Public License along
 * with this library; if not, write to Monty Program Ab info@montyprogram.com.
 *
 * This particular MariaDB Client for Java file is work
 * derived from a Drizzle-JDBC. Drizzle-JDBC file which is covered by subject to
 * the following copyright and notice provisions:
 *
 * Copyright (c) 2009-2011, Marcus Eriksson
 *
 * Redistribution and use in source and binary forms, with or without modification,
 * are permitted provided that the following conditions are met:
 * Redistributions of source code must retain the above copyright notice, this list
 * of conditions and the following disclaimer.
 *
 * Redistributions in binary form must reproduce the above copyright notice, this
 * list of conditions and the following disclaimer in the documentation and/or
 * other materials provided with the distribution.
 *
 * Neither the name of the driver nor the names of its contributors may not be
 * used to endorse or promote products derived from this software without specific
 * prior written permission.
 *
 * THIS SOFTWARE IS PROVIDED BY THE COPYRIGHT HOLDERS  AND CONTRIBUTORS "AS IS"
 * AND ANY EXPRESS OR IMPLIED WARRANTIES, INCLUDING, BUT NOT LIMITED TO, THE IMPLIED
 * WARRANTIES OF MERCHANTABILITY AND FITNESS FOR A PARTICULAR PURPOSE ARE DISCLAIMED.
 * IN NO EVENT SHALL THE COPYRIGHT HOLDER OR CONTRIBUTORS BE LIABLE FOR ANY DIRECT,
 * INDIRECT, INCIDENTAL, SPECIAL, EXEMPLARY, OR CONSEQUENTIAL DAMAGES (INCLUDING, BUT
 * NOT LIMITED TO, PROCUREMENT OF SUBSTITUTE GOODS OR SERVICES; LOSS OF USE, DATA, OR
 * PROFITS; OR BUSINESS INTERRUPTION) HOWEVER CAUSED AND ON ANY THEORY OF LIABILITY,
 * WHETHER IN CONTRACT, STRICT LIABILITY, OR TORT (INCLUDING NEGLIGENCE OR OTHERWISE)
 * ARISING IN ANY WAY OUT OF THE USE OF THIS SOFTWARE, EVEN IF ADVISED OF THE POSSIBILITY
 * OF SUCH DAMAGE.
 *
 */

package org.mariadb.jdbc;

import org.junit.Assume;
import org.junit.BeforeClass;
import org.junit.Test;
import org.mariadb.jdbc.internal.protocol.Protocol;

import javax.sql.DataSource;
import java.sql.*;

import static org.junit.Assert.*;

public class ErrorMessageTest extends BaseTest {

    /**
     * Initialisation.
     *
     * @throws SQLException exception
     */
    @BeforeClass()
    public static void initClass() throws SQLException {
        createTable("testErrorMessage", "id int not null primary key auto_increment, test varchar(10), test2 int");
    }

    @Test
    public void testSmallRewriteErrorMessage() throws SQLException {
        Connection connection = null;
        try {
            connection = setBlankConnection("&rewriteBatchedStatements=true");
            executeBatchWithException(connection);
            fail("Must Have thrown error");
        } catch (SQLException sqle) {
            assertTrue(sqle.getCause().getCause().getMessage().contains("INSERT INTO testErrorMessage(test, test2) values (?, ?)"));
        } finally {
            if (connection != null) connection.close();
        }
    }

    @Test
    public void testSmallMultiBatchErrorMessage() throws SQLException {
        Connection connection = null;
        try {
            connection = setBlankConnection("&allowMultiQueries=true&useServerPrepStmts=false");
            executeBatchWithException(connection);
            fail("Must Have thrown error");
        } catch (SQLException sqle) {
            if (isMariadbServer() && minVersion(10,2)) {
                assertTrue("message : " + sqle.getCause().getCause().getMessage(),
                        sqle.getCause().getCause().getMessage().contains(
                                "INSERT INTO testErrorMessage(test, test2) values (?, ?)"));
            } else {
                if (!sharedOptions().useBatchMultiSend) {
                    assertTrue("message : " + sqle.getCause().getCause().getMessage(),
                            sqle.getCause().getCause().getMessage().contains(
                                    "INSERT INTO testErrorMessage(test, test2) values (?, ?), "
                                            + "parameters ['more than 10 characters to provoc error',10]"));
                } else {
                    assertTrue(sqle.getCause().getCause().getMessage().contains(
                            "INSERT INTO testErrorMessage(test, test2) values "
                                    + "('more than 10 characters to provoc error', 10)"));
                }
            }
        } finally {
            if (connection != null) connection.close();
        }
    }

    @Test
    public void testSmallPrepareErrorMessage() throws SQLException {
        Connection connection = null;
        try {
            connection = setBlankConnection("&useBatchMultiSend=false");
            executeBatchWithException(connection);
            fail("Must Have thrown error");
        } catch (SQLException sqle) {
            assertTrue(sqle.getCause().getCause().getMessage().contains(
<<<<<<< HEAD
                    "INSERT INTO testErrorMessage(test, test2) values (?, ?), "
                            + "parameters ['more than 10 characters to provoc error',10]"));
        } finally {
            if (connection != null) connection.close();
=======
                    "INSERT INTO testErrorMessage(test, test2) values (?, ?)"));
>>>>>>> fde60c15
        }
    }

    @Test
    public void testSmallBulkErrorMessage() throws SQLException {
        Assume.assumeFalse(sharedIsAurora());
        Connection connection = null;
        try {
            connection = setBlankConnection("&useBatchMultiSend=true");
            executeBatchWithException(connection);
            fail("Must Have thrown error");
        } catch (SQLException sqle) {
<<<<<<< HEAD
            assertTrue(sqle.getCause().getCause().getMessage().contains(
                    "INSERT INTO testErrorMessage(test, test2) values "
                            + "('more than 10 characters to provoc error', 10)"));
        } finally {
            if (connection != null) connection.close();
=======
            if (isMariadbServer() && minVersion(10,2)) {
                assertTrue("message : " + sqle.getCause().getCause().getMessage(),
                        sqle.getCause().getCause().getMessage().contains(
                                "INSERT INTO testErrorMessage(test, test2) values (?, ?)"));
            } else {
                assertTrue(sqle.getCause().getCause().getMessage().contains(
                        "INSERT INTO testErrorMessage(test, test2) values "
                                + "('more than 10 characters to provoc error', 10)"));
            }
>>>>>>> fde60c15
        }
    }

    @Test
    public void testSmallPrepareBulkErrorMessage() throws SQLException {
        Assume.assumeFalse(sharedIsAurora());
        Connection connection = null;
        try {
            connection = setBlankConnection("&useBatchMultiSend=true&useServerPrepStmts=true");
            executeBatchWithException(connection);
            fail("Must Have thrown error");
        } catch (SQLException sqle) {
            assertTrue(sqle.getCause().getCause().getMessage().contains(
                    "INSERT INTO testErrorMessage(test, test2) values "
                            + "(?, ?)"));
        } finally {
            if (connection != null) connection.close();
        }
    }


    @Test
    public void testBigRewriteErrorMessage() throws SQLException {
        Connection connection = null;
        try {
            connection = setBlankConnection("&rewriteBatchedStatements=true");
            executeBigBatchWithException(connection);
            fail("Must Have thrown error");
        } catch (SQLException sqle) {
            assertTrue(sqle.getCause().getCause().getMessage().contains("INSERT INTO testErrorMessage(test, test2) values (?, ?)"));
        } finally {
            if (connection != null) connection.close();
        }
    }

    @Test
    public void testBigMultiErrorMessage() throws SQLException {
        Connection connection = null;
        try {
            connection = setBlankConnection("&allowMultiQueries=true&useServerPrepStmts=false");
            executeBigBatchWithException(connection);
            fail("Must Have thrown error");
        } catch (SQLException sqle) {
            if (isMariadbServer() && minVersion(10,2)) {
                assertTrue("message : " + sqle.getCause().getCause().getMessage(),
                        sqle.getCause().getCause().getMessage().contains(
                                "INSERT INTO testErrorMessage(test, test2) values (?, ?)"));
            } else {
                if (!sharedOptions().useBatchMultiSend) {
                    assertTrue("message : " + sqle.getCause().getCause().getMessage(),
                            sqle.getCause().getCause().getMessage().contains("INSERT INTO testErrorMessage(test, test2) "
                                    + "values (?, ?), parameters ['more than 10 characters to provoc error',200]"));
                } else {
                    assertTrue("message : " + sqle.getCause().getCause().getMessage(),
                            sqle.getCause().getCause().getMessage().contains(
                                    "INSERT INTO testErrorMessage(test, test2) values "
                                            + "('more than 10 characters to provoc error', 200)"));
                }

            }
        } finally {
            if (connection != null) connection.close();
        }
    }

    @Test
    public void testBigPrepareErrorMessage() throws SQLException {
        Connection connection = null;
        try {
            connection = setBlankConnection("&useBatchMultiSend=false");
            executeBigBatchWithException(connection);
            fail("Must Have thrown error");
        } catch (SQLException sqle) {
<<<<<<< HEAD
            assertTrue("message : " + sqle.getCause().getCause().getMessage(),
                    sqle.getCause().getCause().getMessage().contains(
                            "INSERT INTO testErrorMessage(test, test2) values (?, ?), parameters "
                                    + "['more than 10 characters to provoc error',200]"));
        } finally {
            if (connection != null) connection.close();
=======
            sqle.printStackTrace();
            if (isMariadbServer() && minVersion(10,2)) {
                assertTrue("message : " + sqle.getCause().getCause().getMessage(),
                        sqle.getCause().getCause().getMessage().contains(
                                "INSERT INTO testErrorMessage(test, test2) values (?, ?)"));
            } else {
                assertTrue("message : " + sqle.getCause().getCause().getMessage(),
                        sqle.getCause().getCause().getMessage().contains(
                                "INSERT INTO testErrorMessage(test, test2) values (?, ?), "
                                        + "parameters ['more than 10 characters to provoc error',200]"));
            }
>>>>>>> fde60c15
        }
    }

    @Test
    public void testBigBulkErrorMessage() throws SQLException {
        Assume.assumeFalse(sharedIsAurora());
        Connection connection = null;
        try {
            connection = setBlankConnection("&useBatchMultiSend=true");
            executeBigBatchWithException(connection);
            fail("Must Have thrown error");
        } catch (SQLException sqle) {
<<<<<<< HEAD
            assertTrue(sqle.getCause().getCause().getMessage().contains(
                    "INSERT INTO testErrorMessage(test, test2) values ("
                            + "'more than 10 characters to provoc error', 200)"
            ));
        } finally {
            if (connection != null) connection.close();
=======
            if (isMariadbServer() && minVersion(10,2)) {
                assertTrue("message : " + sqle.getCause().getCause().getMessage(),
                        sqle.getCause().getCause().getMessage().contains(
                                "INSERT INTO testErrorMessage(test, test2) values (?, ?)"));
            } else {
                assertTrue(sqle.getCause().getCause().getMessage().contains("INSERT INTO testErrorMessage(test, test2) values "
                        + "('more than 10 characters to provoc error', 200)"));
            }
>>>>>>> fde60c15
        }
    }

    @Test
    public void testBigBulkErrorPrepareMessage() throws SQLException {
        Assume.assumeFalse(sharedIsAurora());
        Connection connection = null;
        try {
            connection = setBlankConnection("&useBatchMultiSend=true&useServerPrepStmts=true");
            executeBigBatchWithException(connection);
            fail("Must Have thrown error");
        } catch (SQLException sqle) {
            assertTrue(sqle.getCause().getCause().getMessage().contains(
                    "INSERT INTO testErrorMessage(test, test2) values (?, ?)"
            ));
        } finally {
            if (connection != null) connection.close();
        }
    }

    private void executeBatchWithException(Connection connection) throws SQLException {
        connection.createStatement().execute("TRUNCATE testErrorMessage");
        PreparedStatement preparedStatement = null;
        try {
            preparedStatement = connection.prepareStatement("INSERT INTO testErrorMessage(test, test2) values (?, ?)");
            for (int i = 0; i < 10; i++) {
                preparedStatement.setString(1, "whoua" + i);
                preparedStatement.setInt(2, i);
                preparedStatement.addBatch();
            }
            preparedStatement.setString(1, "more than 10 characters to provoc error");
            preparedStatement.setInt(2, 10);

            preparedStatement.addBatch();
            preparedStatement.executeBatch();
        } catch (SQLException e) {
            //to be sure that packets are ok
            connection.createStatement().execute("SELECT 1");
            throw e;
        } finally {
            preparedStatement.close();
        }
    }

    private void executeBigBatchWithException(Connection connection) throws SQLException {
        connection.createStatement().execute("TRUNCATE testErrorMessage");
        PreparedStatement preparedStatement = null;
        try {
            preparedStatement = connection.prepareStatement("INSERT INTO testErrorMessage(test, test2) values (?, ?)");
            for (int i = 0; i < 200; i++) {
                preparedStatement.setString(1, "whoua" + i);
                preparedStatement.setInt(2, i);
                preparedStatement.addBatch();
            }
            preparedStatement.setString(1, "more than 10 characters to provoc error");
            preparedStatement.setInt(2, 200);
            preparedStatement.addBatch();
            preparedStatement.executeBatch();
        } catch (SQLException e) {
            //to be sure that packets are ok
            connection.createStatement().execute("SELECT 1");
            throw e;
        } finally {
            preparedStatement.close();
        }
    }

    @Test
    public void testFailOverKillCmd() throws Throwable {
        Assume.assumeTrue(System.getenv("MAXSCALE_VERSION") == null);
        Assume.assumeTrue(isMariadbServer());
        Assume.assumeTrue(System.getenv("MAXSCALE_VERSION") == null);
        DataSource ds = new MariaDbDataSource("jdbc:mariadb:failover//"
                + ((hostname != null) ? hostname : "localhost") + ":" + port + ","
                + ((hostname != null) ? hostname : "localhost") + ":" + port
                + "/" + database + "?user=" + username + (password != null ? "&password=" + password : ""));

        try (Connection connection = ds.getConnection()) {
            Protocol protocol = getProtocolFromConnection(connection);
            Statement stmt = connection.createStatement();
            long threadId = protocol.getServerThreadId();
            stmt.executeQuery("KILL " + threadId);
            stmt.executeQuery("SELECT 1");
            long newThreadId = protocol.getServerThreadId();
            assertNotEquals(threadId, newThreadId);
            PreparedStatement preparedStatement = connection.prepareStatement("KILL ?");
            preparedStatement.setLong(1, newThreadId);
            preparedStatement.execute();

            stmt.executeQuery("SELECT 1");
            long anotherNewThreadId = protocol.getServerThreadId();
            assertNotEquals(anotherNewThreadId, newThreadId);

        }
    }

    @Test
    public void testSmallRewriteErrorMessageNoBulk() throws SQLException {
        try (Connection connection = setBlankConnection("&rewriteBatchedStatements=true&useBulkStmts=false")) {
            executeBatchWithException(connection);
            fail("Must Have thrown error");
        } catch (SQLException sqle) {
            assertTrue(sqle.getCause().getCause().getMessage().contains("INSERT INTO testErrorMessage(test, test2) values (?, ?)"));
        }
    }

    @Test
    public void testSmallMultiBatchErrorMessageNoBulk() throws SQLException {
        try (Connection connection = setBlankConnection("&allowMultiQueries=true&useServerPrepStmts=false&useBulkStmts=false")) {
            executeBatchWithException(connection);
            fail("Must Have thrown error");
        } catch (SQLException sqle) {
            if (sharedIsAurora()) {
                assertTrue(sqle.getCause().getCause().getMessage().contains(
                        "INSERT INTO testErrorMessage(test, test2) values (?, ?), "
                                + "parameters ['more than 10 characters to provoc error',10]"));
            } else {
                assertTrue("message : " + sqle.getCause().getCause().getMessage(),
                        sqle.getCause().getCause().getMessage().contains(
                                "INSERT INTO testErrorMessage(test, test2) values "
                                        + "('more than 10 characters to provoc error', 10)"));
            }
        }
    }

    @Test
    public void testSmallPrepareErrorMessageNoBulk() throws SQLException {
        try (Connection connection = setBlankConnection("&useBatchMultiSend=false&useBulkStmts=false")) {
            executeBatchWithException(connection);
            fail("Must Have thrown error");
        } catch (SQLException sqle) {
            assertTrue(sqle.getCause().getCause().getMessage().contains(
                    "INSERT INTO testErrorMessage(test, test2) values (?, ?), "
                            + "parameters ['more than 10 characters to provoc error',10]"));
        }
    }

    @Test
    public void testSmallBulkErrorMessageNoBulk() throws SQLException {
        Assume.assumeFalse(sharedIsAurora());
        try (Connection connection = setBlankConnection("&useBatchMultiSend=true&useBulkStmts=false")) {
            executeBatchWithException(connection);
            fail("Must Have thrown error");
        } catch (SQLException sqle) {
            assertTrue(sqle.getCause().getCause().getMessage().contains(
                    "INSERT INTO testErrorMessage(test, test2) values "
                            + "('more than 10 characters to provoc error', 10)"));
        }
    }

    @Test
    public void testSmallPrepareBulkErrorMessageNoBulk() throws SQLException {
        Assume.assumeFalse(sharedIsAurora());
        try (Connection connection = setBlankConnection("&useBatchMultiSend=true&useServerPrepStmts=true&useBulkStmts=false")) {
            executeBatchWithException(connection);
            fail("Must Have thrown error");
        } catch (SQLException sqle) {
            assertTrue(sqle.getCause().getCause().getMessage().contains(
                    "INSERT INTO testErrorMessage(test, test2) values "
                            + "(?, ?)"));
        }
    }


    @Test
    public void testBigRewriteErrorMessageNoBulk() throws SQLException {
        try (Connection connection = setBlankConnection("&rewriteBatchedStatements=true&useBulkStmts=false")) {
            executeBigBatchWithException(connection);
            fail("Must Have thrown error");
        } catch (SQLException sqle) {
            assertTrue(sqle.getCause().getCause().getMessage().contains("INSERT INTO testErrorMessage(test, test2) values (?, ?)"));
        }
    }

    @Test
    public void testBigMultiErrorMessageNoBulk() throws SQLException {
        try (Connection connection = setBlankConnection("&allowMultiQueries=true&useServerPrepStmts=false&useBulkStmts=false")) {
            executeBigBatchWithException(connection);
            fail("Must Have thrown error");
        } catch (SQLException sqle) {
            if (!sharedIsAurora()) {
                assertTrue("message : " + sqle.getCause().getCause().getMessage(),
                        sqle.getCause().getCause().getMessage().contains(
                                "INSERT INTO testErrorMessage(test, test2) values "
                                        + "('more than 10 characters to provoc error', 200)"));
            } else {
                assertTrue("message : " + sqle.getCause().getCause().getMessage(),
                        sqle.getCause().getCause().getMessage().contains(
                                "INSERT INTO testErrorMessage(test, test2) values (?, ?), parameters "
                                        + "['more than 10 characters to provoc error',200]"));
            }
        }
    }

    @Test
    public void testBigPrepareErrorMessageNoBulk() throws SQLException {
        try (Connection connection = setBlankConnection("&useBatchMultiSend=false&useBulkStmts=false")) {
            executeBigBatchWithException(connection);
            fail("Must Have thrown error");
        } catch (SQLException sqle) {
            assertTrue("message : " + sqle.getCause().getCause().getMessage(),
                    sqle.getCause().getCause().getMessage().contains(
                            "INSERT INTO testErrorMessage(test, test2) values (?, ?), parameters "
                                    + "['more than 10 characters to provoc error',200]"));
        }
    }

    @Test
    public void testBigBulkErrorMessageNoBulk() throws SQLException {
        Assume.assumeFalse(sharedIsAurora());
        try (Connection connection = setBlankConnection("&useBatchMultiSend=true&useBulkStmts=false")) {
            executeBigBatchWithException(connection);
            fail("Must Have thrown error");
        } catch (SQLException sqle) {
            assertTrue(sqle.getCause().getCause().getMessage().contains(
                    "INSERT INTO testErrorMessage(test, test2) values ("
                            + "'more than 10 characters to provoc error', 200)"
            ));
        }
    }

    @Test
    public void testBigBulkErrorPrepareMessageNoBulk() throws SQLException {
        Assume.assumeFalse(sharedIsAurora());
        try (Connection connection = setBlankConnection("&useBatchMultiSend=true&useServerPrepStmts=true&useBulkStmts=false")) {
            executeBigBatchWithException(connection);
            fail("Must Have thrown error");
        } catch (SQLException sqle) {
            assertTrue(sqle.getCause().getCause().getMessage().contains(
                    "INSERT INTO testErrorMessage(test, test2) values (?, ?)"
            ));
        }
    }

}<|MERGE_RESOLUTION|>--- conflicted
+++ resolved
@@ -126,14 +126,9 @@
             fail("Must Have thrown error");
         } catch (SQLException sqle) {
             assertTrue(sqle.getCause().getCause().getMessage().contains(
-<<<<<<< HEAD
-                    "INSERT INTO testErrorMessage(test, test2) values (?, ?), "
-                            + "parameters ['more than 10 characters to provoc error',10]"));
-        } finally {
-            if (connection != null) connection.close();
-=======
                     "INSERT INTO testErrorMessage(test, test2) values (?, ?)"));
->>>>>>> fde60c15
+        } finally {
+            if (connection != null) connection.close();
         }
     }
 
@@ -146,13 +141,6 @@
             executeBatchWithException(connection);
             fail("Must Have thrown error");
         } catch (SQLException sqle) {
-<<<<<<< HEAD
-            assertTrue(sqle.getCause().getCause().getMessage().contains(
-                    "INSERT INTO testErrorMessage(test, test2) values "
-                            + "('more than 10 characters to provoc error', 10)"));
-        } finally {
-            if (connection != null) connection.close();
-=======
             if (isMariadbServer() && minVersion(10,2)) {
                 assertTrue("message : " + sqle.getCause().getCause().getMessage(),
                         sqle.getCause().getCause().getMessage().contains(
@@ -162,7 +150,8 @@
                         "INSERT INTO testErrorMessage(test, test2) values "
                                 + "('more than 10 characters to provoc error', 10)"));
             }
->>>>>>> fde60c15
+        } finally {
+            if (connection != null) connection.close();
         }
     }
 
@@ -236,14 +225,6 @@
             executeBigBatchWithException(connection);
             fail("Must Have thrown error");
         } catch (SQLException sqle) {
-<<<<<<< HEAD
-            assertTrue("message : " + sqle.getCause().getCause().getMessage(),
-                    sqle.getCause().getCause().getMessage().contains(
-                            "INSERT INTO testErrorMessage(test, test2) values (?, ?), parameters "
-                                    + "['more than 10 characters to provoc error',200]"));
-        } finally {
-            if (connection != null) connection.close();
-=======
             sqle.printStackTrace();
             if (isMariadbServer() && minVersion(10,2)) {
                 assertTrue("message : " + sqle.getCause().getCause().getMessage(),
@@ -255,7 +236,8 @@
                                 "INSERT INTO testErrorMessage(test, test2) values (?, ?), "
                                         + "parameters ['more than 10 characters to provoc error',200]"));
             }
->>>>>>> fde60c15
+        } finally {
+            if (connection != null) connection.close();
         }
     }
 
@@ -268,14 +250,6 @@
             executeBigBatchWithException(connection);
             fail("Must Have thrown error");
         } catch (SQLException sqle) {
-<<<<<<< HEAD
-            assertTrue(sqle.getCause().getCause().getMessage().contains(
-                    "INSERT INTO testErrorMessage(test, test2) values ("
-                            + "'more than 10 characters to provoc error', 200)"
-            ));
-        } finally {
-            if (connection != null) connection.close();
-=======
             if (isMariadbServer() && minVersion(10,2)) {
                 assertTrue("message : " + sqle.getCause().getCause().getMessage(),
                         sqle.getCause().getCause().getMessage().contains(
@@ -284,7 +258,8 @@
                 assertTrue(sqle.getCause().getCause().getMessage().contains("INSERT INTO testErrorMessage(test, test2) values "
                         + "('more than 10 characters to provoc error', 200)"));
             }
->>>>>>> fde60c15
+        } finally {
+            if (connection != null) connection.close();
         }
     }
 
