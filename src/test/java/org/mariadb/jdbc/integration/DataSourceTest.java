// SPDX-License-Identifier: LGPL-2.1-or-later
// Copyright (c) 2012-2014 Monty Program Ab
// Copyright (c) 2015-2021 MariaDB Corporation Ab

package org.mariadb.jdbc.integration;

import static org.junit.jupiter.api.Assertions.*;

import java.sql.*;
import javax.sql.DataSource;
import javax.sql.PooledConnection;
import javax.sql.XAConnection;
import org.junit.jupiter.api.Assumptions;
import org.junit.jupiter.api.Test;
import org.mariadb.jdbc.MariaDbDataSource;

public class DataSourceTest extends Common {

  @Test
  public void basic() throws SQLException {
    MariaDbDataSource ds = new MariaDbDataSource(mDefUrl);
    testDs(ds);

    ds = new MariaDbDataSource();
    ds.setUrl(mDefUrl);
    testDs(ds);

    ds = new MariaDbDataSource();
    ds.setPassword("ttt");
    ds.setUrl(mDefUrl);
    assertThrows(SQLException.class, ds::getConnection);
  }

  private void testDs(MariaDbDataSource ds) throws SQLException {
    try (Connection con1 = ds.getConnection()) {
      try (Connection con2 = ds.getConnection()) {

        ResultSet rs1 = con1.createStatement().executeQuery("SELECT 1");
        ResultSet rs2 = con2.createStatement().executeQuery("SELECT 2");
        while (rs1.next()) {
          assertEquals(1, rs1.getInt(1));
        }
        while (rs2.next()) {
          assertEquals(2, rs2.getInt(1));
        }
      }
    }

    PooledConnection con1 = null;
    PooledConnection con2 = null;
    try {
      con1 = ds.getPooledConnection();
      con2 = ds.getPooledConnection();

      ResultSet rs1 = con1.getConnection().createStatement().executeQuery("SELECT 1");
      ResultSet rs2 = con2.getConnection().createStatement().executeQuery("SELECT 2");
      while (rs1.next()) {
        assertEquals(1, rs1.getInt(1));
      }
      while (rs2.next()) {
        assertEquals(2, rs2.getInt(1));
      }

    } finally {
      if (con1 != null) con1.close();
      if (con2 != null) con2.close();
    }

    XAConnection conx1 = null;
    XAConnection conx2 = null;
    try {
      conx1 = ds.getXAConnection();
      conx2 = ds.getXAConnection();

      ResultSet rs1 = conx1.getConnection().createStatement().executeQuery("SELECT 1");
      ResultSet rs2 = conx2.getConnection().createStatement().executeQuery("SELECT 2");
      while (rs1.next()) {
        assertEquals(1, rs1.getInt(1));
      }
      while (rs2.next()) {
        assertEquals(2, rs2.getInt(1));
      }

    } finally {
      if (conx1 != null) con1.close();
      if (conx2 != null) con2.close();
    }
  }

  @Test
  public void basic2() throws SQLException {
    MariaDbDataSource ds = new MariaDbDataSource();
    assertNull(ds.getUrl());
    assertNull(ds.getUser());
    assertEquals(30, ds.getLoginTimeout());
    DriverManager.setLoginTimeout(40);
    assertEquals(40, ds.getLoginTimeout());
    DriverManager.setLoginTimeout(0);
    ds.setLoginTimeout(50);
    assertEquals(50, ds.getLoginTimeout());

    assertThrows(SQLException.class, () -> ds.getConnection());
    assertThrows(SQLException.class, () -> ds.getConnection("user", "password"));
    assertThrows(SQLException.class, () -> ds.getPooledConnection());
    assertThrows(SQLException.class, () -> ds.getPooledConnection("user", "password"));
    assertThrows(SQLException.class, () -> ds.getXAConnection());
    assertThrows(SQLException.class, () -> ds.getXAConnection("user", "password"));

    ds.setUser("dd");
    assertEquals("dd", ds.getUser());

    ds.setPassword("pwd");
    assertThrows(SQLException.class, () -> ds.getConnection());
    assertThrows(SQLException.class, () -> ds.getPooledConnection());

    assertThrows(SQLException.class, () -> ds.setUrl("jdbc:wrong://d"));

    ds.setUrl("jdbc:mariadb://myhost:5500/db?someOption=val");
    assertEquals(
        "jdbc:mariadb://myhost:5500/db?user=dd&password=***&someOption=val&connectTimeout=50000",
        ds.getUrl());
  }

  @Test
  public void switchUser() throws SQLException {
    Assumptions.assumeTrue(
        !"maxscale".equals(System.getenv("srv"))
            && !"skysql".equals(System.getenv("srv"))
            && !"skysql-ha".equals(System.getenv("srv")));
    Statement stmt = sharedConn.createStatement();
    try {
      stmt.execute("DROP USER 'dsUser'");
    } catch (SQLException e) {
      // eat
    }

    if (minVersion(8, 0, 0)) {
      if (isMariaDBServer()) {
        stmt.execute("CREATE USER 'dsUser'@'%' IDENTIFIED BY 'MySup8%rPassw@ord'");
        stmt.execute("GRANT SELECT ON " + sharedConn.getCatalog() + ".* TO 'dsUser'@'%'");
      } else {
        stmt.execute(
            "CREATE USER 'dsUser'@'%' IDENTIFIED WITH mysql_native_password BY 'MySup8%rPassw@ord'");
        stmt.execute("GRANT SELECT ON " + sharedConn.getCatalog() + ".* TO 'dsUser'@'%'");
      }
    } else {
      stmt.execute("CREATE USER 'dsUser'@'%'");
      stmt.execute(
          "GRANT SELECT ON "
              + sharedConn.getCatalog()
              + ".* TO 'dsUser'@'%' IDENTIFIED BY 'MySup8%rPassw@ord'");
    }
<<<<<<< HEAD

    // mysql 8.0.31 broken public key retrieval, so avoid FLUSHING for now
    Assumptions.assumeTrue(!isMariaDBServer() && !exactVersion(8, 0, 31));

=======
    //mysql 8.0.31 broken public key retrieval, so avoid FLUSHING for now
    Assumptions.assumeTrue(!isMariaDBServer() && !exactVersion(8, 0 ,31));
>>>>>>> 9843769a
    stmt.execute("FLUSH PRIVILEGES");


    DataSource ds = new MariaDbDataSource(mDefUrl + "&allowPublicKeyRetrieval");
    try (Connection con1 = ds.getConnection()) {
      try (Connection con2 = ds.getConnection("dsUser", "MySup8%rPassw@ord")) {
        ResultSet rs1 = con1.createStatement().executeQuery("SELECT 1");
        ResultSet rs2 = con2.createStatement().executeQuery("SELECT 2");
        while (rs1.next()) {
          assertEquals(1, rs1.getInt(1));
        }
        while (rs2.next()) {
          assertEquals(2, rs2.getInt(1));
        }
      }
    } finally {
      try {
        stmt.execute("DROP USER 'dsUser'");
      } catch (SQLException e) {
        // eat
      }
    }

    // mysql has issue when creating new user with native password
    if (haveSsl() && !isMariaDBServer() && minVersion(8, 0, 0)) {
      try (Connection con = createCon("sslMode=trust")) {
        con.createStatement().execute("DO 1");
      }
    }
  }

  @Test
  public void exceptions() throws SQLException {
    DataSource ds = new MariaDbDataSource(mDefUrl);
    ds.unwrap(javax.sql.DataSource.class);
    ds.unwrap(MariaDbDataSource.class);
    Common.assertThrowsContains(
        SQLException.class,
        () -> ds.unwrap(String.class),
        "Datasource is not a wrapper for java.lang.String");

    assertTrue(ds.isWrapperFor(javax.sql.DataSource.class));
    assertTrue(ds.isWrapperFor(MariaDbDataSource.class));
    assertFalse(ds.isWrapperFor(String.class));
    Common.assertThrowsContains(
        SQLException.class,
        () -> new MariaDbDataSource("jdbc:wrongUrl"),
        "Wrong mariaDB url: jdbc:wrongUrl");
    assertNull(ds.getLogWriter());
    assertNull(ds.getParentLogger());
    ds.setLogWriter(null);

    assertEquals(30, ds.getLoginTimeout());
    ds.setLoginTimeout(60);
    assertEquals(60, ds.getLoginTimeout());
  }
}<|MERGE_RESOLUTION|>--- conflicted
+++ resolved
@@ -150,17 +150,9 @@
               + sharedConn.getCatalog()
               + ".* TO 'dsUser'@'%' IDENTIFIED BY 'MySup8%rPassw@ord'");
     }
-<<<<<<< HEAD
-
-    // mysql 8.0.31 broken public key retrieval, so avoid FLUSHING for now
-    Assumptions.assumeTrue(!isMariaDBServer() && !exactVersion(8, 0, 31));
-
-=======
     //mysql 8.0.31 broken public key retrieval, so avoid FLUSHING for now
     Assumptions.assumeTrue(!isMariaDBServer() && !exactVersion(8, 0 ,31));
->>>>>>> 9843769a
     stmt.execute("FLUSH PRIVILEGES");
-
 
     DataSource ds = new MariaDbDataSource(mDefUrl + "&allowPublicKeyRetrieval");
     try (Connection con1 = ds.getConnection()) {
