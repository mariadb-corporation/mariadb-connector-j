--- conflicted
+++ resolved
@@ -57,16 +57,9 @@
 
 import java.io.InputStream;
 import java.sql.*;
+import java.sql.Date;
 import java.text.SimpleDateFormat;
-<<<<<<< HEAD
 import java.util.*;
-=======
-import java.time.*;
-import java.util.Calendar;
-import java.util.Locale;
-import java.util.Scanner;
-import java.util.TimeZone;
->>>>>>> fa3f4a55
 
 import static org.junit.Assert.*;
 
@@ -672,49 +665,6 @@
             assertNull(rs.getObject(i, java.util.Date.class));
         }
 
-<<<<<<< HEAD
-=======
-        rs.first();
-
-        //additional tests for java 8 objects
-        assertEquals("2015-03-29T01:45:00.012340", rs.getTimestamp(2).toLocalDateTime().toString());
-        assertEquals("2015-03-29T01:45:00.012340", rs.getObject(2, LocalDateTime.class).toString());
-        if (legacy) {
-            assertEquals("2015-03-29T01:45:00.012340+01:00[Europe/Paris]", rs.getObject(2, ZonedDateTime.class).toString());
-            assertEquals("2015-03-29T01:45:00.012340+01:00", rs.getObject(2, OffsetDateTime.class).toString());
-        } else {
-            assertEquals("2015-03-28T21:45:00.012340-03:00[Canada/Atlantic]", rs.getObject(2, ZonedDateTime.class).toString());
-            assertEquals("2015-03-28T21:45:00.012340-03:00", rs.getObject(2, OffsetDateTime.class).toString());
-        }
-        assertEquals("01:45:00.012340", rs.getObject(2, LocalTime.class).toString());
-        assertEquals("2015-03-29", rs.getObject(2, LocalDate.class).toString());
-
-        rs.next();
-        //additional tests for java 8 objects
-        assertEquals("2015-03-29T03:15:00.012340", rs.getTimestamp(2).toLocalDateTime().toString());
-        assertEquals("2015-03-29T03:15:00.012340", rs.getObject(2, LocalDateTime.class).toString());
-        if (legacy) {
-            assertEquals("2015-03-29T03:15:00.012340+02:00[Europe/Paris]", rs.getObject(2, ZonedDateTime.class).toString());
-            assertEquals("2015-03-29T03:15:00.012340+02:00", rs.getObject(2, OffsetDateTime.class).toString());
-        } else {
-            assertEquals("2015-03-28T22:15:00.012340-03:00[Canada/Atlantic]", rs.getObject(2, ZonedDateTime.class).toString());
-            assertEquals("2015-03-28T22:15:00.012340-03:00", rs.getObject(2, OffsetDateTime.class).toString());
-        }
-        assertEquals("03:15:00.012340", rs.getObject(2, LocalTime.class).toString());
-        assertEquals("2015-03-29", rs.getObject(2, LocalDate.class).toString());
-
-        rs.next();
-        //test timestamp(6)
-        for (int i = 2; i < 6; i++) {
-            assertNull(rs.getObject(i, LocalDateTime.class));
-            assertNull(rs.getObject(i, OffsetDateTime.class));
-            assertNull(rs.getObject(i, ZonedDateTime.class));
-            assertNull(rs.getObject(i, LocalDate.class));
-            assertNull(rs.getObject(i, LocalTime.class));
-            assertNull(rs.getObject(i, OffsetTime.class));
-        }
-
->>>>>>> fa3f4a55
         return rs;
 
     }
@@ -878,169 +828,7 @@
 
     }
 
-<<<<<<< HEAD
-    private  void catchException(ResultSet rs, int position, Class<?> clazz, String expectedMsg) {
-=======
-    @Test
-    public void checkSetLocalDateTimeNoOffset() throws SQLException {
-        Assume.assumeFalse("true".equals(System.getenv("AURORA")));
-        checkSetLocalDateTime(true, true, "Europe/Paris");
-        checkSetLocalDateTime(true, false, "Europe/Paris");
-        checkSetLocalDateTime(false, true, "Europe/Paris");
-        checkSetLocalDateTime(false, false, "Europe/Paris");
-    }
-
-    @Test
-    public void checkSetLocalDateTimeOffset() throws SQLException {
-        Assume.assumeFalse("true".equals(System.getenv("AURORA")));
-        checkSetLocalDateTime(true, true, "+2:00");
-        checkSetLocalDateTime(true, false, "+2:00");
-        checkSetLocalDateTime(false, true, "+2:00");
-        checkSetLocalDateTime(false, false, "+2:00");
-    }
-
-
-    /**
-     * Goal is to check that with default Timezone canada (UTC -4) and database set to Europe/Paris ( UTC+1)
-     * if using legacy, Driver use java default time zone (=canada).
-     * if using !legacy, Driver use server time zone (=paris).
-     *
-     * @param legacy          flag indicator
-     * @param useBinaryFormat use binary format
-     * @throws SQLException if connection error occur
-     */
-    public void checkSetLocalDateTime(boolean legacy, boolean useBinaryFormat, String timeZone) throws SQLException {
-        createTable("checkLocalDateTime" + legacy + useBinaryFormat, " id int, tt DATETIME(6), tt2 TIME(6), tt3 varchar(100), tt4 varchar(100) ");
-        TimeZone initialTimeZone = TimeZone.getDefault();
-        boolean isOffset = timeZone.startsWith("+");
-        if (isOffset) {
-            TimeZone.setDefault(TimeZone.getTimeZone("GMT-3:00"));
-        } else {
-            TimeZone.setDefault(canadaTimeZone);
-        }
-
-
-        LocalDateTime localDateTime = LocalDateTime.parse("2015-03-28T22:15:30.123456");
-        try (Connection connection = setConnection("&useLegacyDatetimeCode=" + legacy
-                + "&sessionVariables=time_zone='" + timeZone + "'&useServerPrepStmts=" + useBinaryFormat)) {
-            PreparedStatement st = connection.prepareStatement("INSERT INTO checkLocalDateTime"
-                    + legacy + useBinaryFormat + "(id, tt, tt2, tt3, tt4) VALUES (?, ?, ?, ?, ?)");
-            st.setObject(1, 1);
-            st.setObject(2, localDateTime);
-            st.setObject(3, localDateTime);
-            st.setObject(4, "2015-03-29 03:15:30.123456+02:00");
-            st.setObject(5, "03:15:30.123456+02:00");
-            st.execute();
-
-            st.setObject(1, 2);
-            st.setObject(2, "2015-03-28 22:15:30.123456", Types.TIMESTAMP);
-            st.setObject(3, "2015-03-28 22:15:30.123456", Types.TIMESTAMP);
-            st.setObject(4, "2015-03-29 03:15:30.123456+02:00");
-            st.setObject(5, "03:15:30.123456+02:00");
-            st.execute();
-
-            st.setObject(1, 3);
-            st.setObject(2, "2015-03-29 02:15:30.123456+01:00", Types.TIMESTAMP_WITH_TIMEZONE);
-            st.setObject(3, "2015-03-29 02:15:30.123456+01:00", Types.TIMESTAMP_WITH_TIMEZONE);
-            st.setObject(4, "2015-03-29 03:15:30.123456+02:00");
-            st.setObject(5, "03:15:30.123456+02:00");
-            st.execute();
-
-            st.setObject(1, 4);
-            st.setObject(2, "2015-03-29 03:15:30.123456+02:00", Types.TIMESTAMP_WITH_TIMEZONE);
-            st.setObject(3, "2015-03-29 03:15:30.123456+02:00", Types.TIMESTAMP_WITH_TIMEZONE);
-            st.setObject(4, "2015-03-29 03:15:30.123456+02:00");
-            st.setObject(5, "03:15:30.123456+02:00");
-            st.execute();
-
-            String req = "SELECT"
-                    + " tt = STR_TO_DATE(" + (legacy ? "'2015-03-28 22:15:30.123456'" : "'2015-03-29 03:15:30.123456'") + ",'%Y-%m-%d %T.%f')"
-                    + ", tt2 = TIME_FORMAT(" + (legacy ? "'22:15:30.123456'" : "'03:15:30.123456'") + ",'%T.%f')"
-                    + " FROM checkLocalDateTime" + legacy + useBinaryFormat;
-            ResultSet rs1 = connection.createStatement().executeQuery(req);
-
-            rs1.next();
-            assertTrue(rs1.getBoolean(1));
-            assertTrue(rs1.getBoolean(2));
-            rs1.next();
-            assertTrue(rs1.getBoolean(1));
-            assertTrue(rs1.getBoolean(2));
-            rs1.next();
-            assertTrue(rs1.getBoolean(1));
-            assertTrue(rs1.getBoolean(2));
-            rs1.next();
-            assertTrue(rs1.getBoolean(1));
-            assertTrue(rs1.getBoolean(2));
-
-            ResultSet rs = connection.createStatement().executeQuery("SELECT * FROM checkLocalDateTime" + legacy + useBinaryFormat);
-            assertTrue(rs.next());
-            checkResultSetLocalDateTime(rs, legacy, isOffset);
-
-            PreparedStatement preparedStatement = connection.prepareStatement("SELECT * FROM checkLocalDateTime" + legacy + useBinaryFormat);
-            rs = preparedStatement.executeQuery();
-            assertTrue(rs.next());
-            checkResultSetLocalDateTime(rs, legacy, isOffset);
-
-        } finally {
-            TimeZone.setDefault(initialTimeZone);
-        }
-    }
-
-    private void checkResultSetLocalDateTime(ResultSet rs, boolean useLegacy, boolean isOffset) throws SQLException {
-
-        assertEquals("22:15:30", rs.getTime(2).toString());
-        try {
-            rs.getObject(2, Instant.class);
-            fail();
-        } catch (SQLFeatureNotSupportedException e) {
-            //expected exception
-        }
-        catchException(rs, 3, LocalDate.class, "Cannot read LocalDate using a Types.TIME field");
-        if (!isOffset) {
-
-            catchException(rs, 2, OffsetTime.class, "Cannot return an OffsetTime for a TIME field");
-            catchException(rs, 3, OffsetTime.class, "Cannot return an OffsetTime for a TIME field");
-            catchException(rs, 4, OffsetTime.class, "Cannot return an OffsetTime for a TIME field");
-            catchException(rs, 5, OffsetTime.class, "Cannot return an OffsetTime for a TIME field");
-        } else {
-            if (useLegacy) {
-                assertEquals("22:15:30.123456-03:00", rs.getObject(2, OffsetTime.class).toString());
-                assertEquals("22:15:30.123456-03:00", rs.getObject(3, OffsetTime.class).toString());
-            } else {
-                assertEquals("03:15:30.123456+02:00", rs.getObject(2, OffsetTime.class).toString());
-                assertEquals("03:15:30.123456+02:00", rs.getObject(3, OffsetTime.class).toString());
-            }
-            assertEquals("03:15:30.123456+02:00", rs.getObject(5, OffsetTime.class).toString());
-        }
-        catchException(rs, 3, LocalDateTime.class, "Cannot read java.time.LocalDateTime using a Types.TIME field");
-        catchException(rs, 3, OffsetDateTime.class, "Cannot read java.time.OffsetDateTime using a Types.TIME field");
-        catchException(rs, 3, ZonedDateTime.class, "Cannot read java.time.ZonedDateTime using a Types.TIME field");
-
-
-        assertEquals("2015-03-28", rs.getObject(2, LocalDate.class).toString());
-        assertEquals("2015-03-28T22:15:30.123456", rs.getObject(2, LocalDateTime.class).toString());
-        assertEquals("2015-03-29T03:15:30.123456+02:00", rs.getObject(4, OffsetDateTime.class).toString());
-        assertEquals("2015-03-29T03:15:30.123456+02:00", rs.getObject(4, ZonedDateTime.class).toString());
-
-        if (useLegacy) {
-            assertEquals("2015-03-28T22:15:30.123456-03:00", rs.getObject(2, OffsetDateTime.class).toString());
-            if (isOffset) {
-                assertEquals("2015-03-28T22:15:30.123456-03:00[GMT-03:00]", rs.getObject(2, ZonedDateTime.class).toString());
-            } else {
-                assertEquals("2015-03-28T22:15:30.123456-03:00[Canada/Atlantic]", rs.getObject(2, ZonedDateTime.class).toString());
-            }
-        } else {
-            assertEquals("2015-03-29T03:15:30.123456+02:00", rs.getObject(2, OffsetDateTime.class).toString());
-            if (isOffset) {
-                assertEquals("2015-03-29T03:15:30.123456+02:00[GMT+02:00]", rs.getObject(2, ZonedDateTime.class).toString());
-            } else {
-                assertEquals("2015-03-29T03:15:30.123456+02:00[Europe/Paris]", rs.getObject(2, ZonedDateTime.class).toString());
-            }
-        }
-    }
-
     private void catchException(ResultSet rs, int position, Class<?> clazz, String expectedMsg) {
->>>>>>> fa3f4a55
         try {
             Object obj = rs.getObject(position, clazz).toString();
             fail("Error, must have thrown exception, but result object is : " + obj);
