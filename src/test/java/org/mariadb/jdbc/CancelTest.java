--- conflicted
+++ resolved
@@ -76,15 +76,10 @@
     }
 
     @Test
-<<<<<<< HEAD
     public void cancelTest() throws SQLException {
         Connection tmpConnection = null;
         try {
             tmpConnection = openNewConnection(connUri, new Properties());
-=======
-    public void cancelTest() {
-        try (Connection tmpConnection = openNewConnection(connUri, new Properties())) {
->>>>>>> 19091f7c
 
             Statement stmt = tmpConnection.createStatement();
             ExecutorService exec = Executors.newFixedThreadPool(1);
@@ -118,7 +113,6 @@
 
     @Test(timeout = 20000, expected = SQLTimeoutException.class)
     public void timeoutPrepareSleep() throws Exception {
-<<<<<<< HEAD
         Connection tmpConnection = null;
         try {
             tmpConnection = openNewConnection(connUri, new Properties());
@@ -128,14 +122,6 @@
             stmt.execute();
         } finally {
             tmpConnection.close();
-=======
-        try (Connection tmpConnection = openNewConnection(connUri, new Properties())) {
-            try (PreparedStatement stmt = tmpConnection.prepareStatement(
-                    "select * from information_schema.columns as c1,  information_schema.tables, information_schema.tables as t2")) {
-                stmt.setQueryTimeout(1); //query take more than 20 seconds (local DB)
-                stmt.execute();
-            }
->>>>>>> 19091f7c
         }
     }
 
@@ -162,15 +148,10 @@
         Assume.assumeTrue(!sharedOptions().allowMultiQueries && !sharedIsRewrite());
         Assume.assumeTrue(!(sharedOptions().useBulkStmts && isMariadbServer() && minVersion(10,2)));
         createTable("timeoutBatch", "aa text");
-<<<<<<< HEAD
-        Connection tmpConnection = null;
-        try {
-            tmpConnection = openNewConnection(connUri, new Properties());
-
-
-=======
-        try (Connection tmpConnection = openNewConnection(connUri, new Properties())) {
->>>>>>> 19091f7c
+        Connection tmpConnection = null;
+        try {
+            tmpConnection = openNewConnection(connUri, new Properties());
+
             char[] arr = new char[1000];
             Arrays.fill(arr, 'a');
             String str = String.valueOf(arr);
@@ -180,13 +161,10 @@
                 stmt.setString(1, str);
                 stmt.addBatch();
             }
-<<<<<<< HEAD
             stmt.executeBatch();
 
         } finally {
             tmpConnection.close();
-=======
->>>>>>> 19091f7c
         }
     }
 
@@ -218,7 +196,10 @@
             try {
                 Thread.sleep(100);
                 stmt.cancel();
-            } catch (SQLException | InterruptedException e) {
+            } catch (SQLException e) {
+                e.printStackTrace();
+                throw new RuntimeException(e);
+            } catch (InterruptedException e) {
                 e.printStackTrace();
             }
         }
