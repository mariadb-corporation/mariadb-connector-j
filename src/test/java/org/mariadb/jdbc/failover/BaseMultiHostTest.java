--- conflicted
+++ resolved
@@ -104,11 +104,7 @@
     private static String auroraClusterIdentifier;
     private static String hostname;
     //hosts
-<<<<<<< HEAD
-    private static HashMap<HaMode, TcpProxy[]> proxySet = new HashMap<HaMode, TcpProxy[]>();
-=======
-    private static final HashMap<HaMode, TcpProxy[]> proxySet = new HashMap<>();
->>>>>>> 19091f7c
+    private static final HashMap<HaMode, TcpProxy[]> proxySet = new HashMap<HaMode, TcpProxy[]>();
     public HaMode currentType;
     @Rule
     public TestRule watcher = new TestWatcher() {
