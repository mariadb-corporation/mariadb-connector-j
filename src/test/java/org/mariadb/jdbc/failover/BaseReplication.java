--- conflicted
+++ resolved
@@ -65,16 +65,7 @@
                     break;
                 }
             }
-<<<<<<< HEAD
-            assertTrue("Prepare statement has not return on Slave", hasReturnOnSlave);
-
-        } finally {
-            if (connection != null) {
-                connection.close();
-            }
-=======
             assertTrue("Prepare statement has not return on Slave",hasReturnOnSlave);
->>>>>>> 890148f5
         }
     }
 
