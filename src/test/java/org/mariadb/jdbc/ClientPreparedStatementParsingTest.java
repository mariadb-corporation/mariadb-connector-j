--- conflicted
+++ resolved
@@ -293,11 +293,7 @@
                 preparedStatement.executeBatch();
                 fail("must have thrown error since parameters are not good");
             } catch (SQLException e) {
-<<<<<<< HEAD
-                assertTrue(e.getCause().getCause().getMessage().contains("Query is : INSERT INTO errorTable (a, b) VALUES ('1', '2', '3')"));
-=======
-                assertTrue(e.getMessage().contains("Query is : INSERT INTO errorTable (a, b) VALUES (?, ?, ?)"));
->>>>>>> 890148f5
+                assertTrue(e.getCause().getCause().getMessage().contains("Query is: INSERT INTO errorTable (a, b) VALUES (?, ?, ?)"));
             }
         }
     }
