--- conflicted
+++ resolved
@@ -35,12 +35,8 @@
     @Test
     public void testAccessDeniedErrorCode() throws SQLException {
         try {
-<<<<<<< HEAD
-            DriverManager.getConnection("jdbc:mariadb://" + ((hostname != null) ? hostname : "localhost") + ":" + port + "/" + database + "?user=foo");
-=======
             DriverManager.getConnection("jdbc:mariadb://" + ((hostname != null) ? hostname : "localhost")
                     + ":" + port + "/" + database + "?user=foo");
->>>>>>> e2f9dd24
             Assert.fail();
         } catch (SQLException e) {
             switch (e.getErrorCode()) {
