/*
 *
 * MariaDB Client for Java
 *
 * Copyright (c) 2012-2014 Monty Program Ab.
 * Copyright (c) 2015-2017 MariaDB Ab.
 *
 * This library is free software; you can redistribute it and/or modify it under
 * the terms of the GNU Lesser General Public License as published by the Free
 * Software Foundation; either version 2.1 of the License, or (at your option)
 * any later version.
 *
 * This library is distributed in the hope that it will be useful, but
 * WITHOUT ANY WARRANTY; without even the implied warranty of MERCHANTABILITY or
 * FITNESS FOR A PARTICULAR PURPOSE.  See the GNU Lesser General Public License
 * for more details.
 *
 * You should have received a copy of the GNU Lesser General Public License along
 * with this library; if not, write to Monty Program Ab info@montyprogram.com.
 *
 * This particular MariaDB Client for Java file is work
 * derived from a Drizzle-JDBC. Drizzle-JDBC file which is covered by subject to
 * the following copyright and notice provisions:
 *
 * Copyright (c) 2009-2011, Marcus Eriksson
 *
 * Redistribution and use in source and binary forms, with or without modification,
 * are permitted provided that the following conditions are met:
 * Redistributions of source code must retain the above copyright notice, this list
 * of conditions and the following disclaimer.
 *
 * Redistributions in binary form must reproduce the above copyright notice, this
 * list of conditions and the following disclaimer in the documentation and/or
 * other materials provided with the distribution.
 *
 * Neither the name of the driver nor the names of its contributors may not be
 * used to endorse or promote products derived from this software without specific
 * prior written permission.
 *
 * THIS SOFTWARE IS PROVIDED BY THE COPYRIGHT HOLDERS  AND CONTRIBUTORS "AS IS"
 * AND ANY EXPRESS OR IMPLIED WARRANTIES, INCLUDING, BUT NOT LIMITED TO, THE IMPLIED
 * WARRANTIES OF MERCHANTABILITY AND FITNESS FOR A PARTICULAR PURPOSE ARE DISCLAIMED.
 * IN NO EVENT SHALL THE COPYRIGHT HOLDER OR CONTRIBUTORS BE LIABLE FOR ANY DIRECT,
 * INDIRECT, INCIDENTAL, SPECIAL, EXEMPLARY, OR CONSEQUENTIAL DAMAGES (INCLUDING, BUT
 * NOT LIMITED TO, PROCUREMENT OF SUBSTITUTE GOODS OR SERVICES; LOSS OF USE, DATA, OR
 * PROFITS; OR BUSINESS INTERRUPTION) HOWEVER CAUSED AND ON ANY THEORY OF LIABILITY,
 * WHETHER IN CONTRACT, STRICT LIABILITY, OR TORT (INCLUDING NEGLIGENCE OR OTHERWISE)
 * ARISING IN ANY WAY OUT OF THE USE OF THIS SOFTWARE, EVEN IF ADVISED OF THE POSSIBILITY
 * OF SUCH DAMAGE.
 *
 */

package org.mariadb.jdbc;

import org.junit.Assume;
import org.junit.BeforeClass;
import org.junit.Test;

import java.io.ByteArrayInputStream;
import java.io.UnsupportedEncodingException;
import java.sql.*;
import java.util.Properties;

import static org.hamcrest.CoreMatchers.equalTo;
import static org.junit.Assert.*;

public class StatementTest extends BaseTest {

    private static final int ER_BAD_FIELD_ERROR = 1054;
    private static final int ER_NON_INSERTABLE_TABLE = 1471;
    private static final int ER_NO_SUCH_TABLE = 1146;
    private static final int ER_CMD_NOT_PERMIT = 1148;
    private static final int ER_NONUPDATEABLE_COLUMN = 1348;
    private static final int ER_PARSE_ERROR = 1064;
    private static final int ER_NO_PARTITION_FOR_GIVEN_VALUE = 1526;
    private static final int ER_LOAD_DATA_INVALID_COLUMN = 1611;
    private static final int ER_ADD_PARTITION_NO_NEW_PARTITION = 1514;
    private static final String ER_BAD_FIELD_ERROR_STATE = "42S22";
    private static final String ER_NON_INSERTABLE_TABLE_STATE = "HY000";
    private static final String ER_NO_SUCH_TABLE_STATE = "42S02";
    private static final String ER_NONUPDATEABLE_COLUMN_STATE = "HY000";
    private static final String ER_PARSE_ERROR_STATE = "42000";
    private static final String ER_NO_PARTITION_FOR_GIVEN_VALUE_STATE = "HY000";
    private static final String ER_LOAD_DATA_INVALID_COLUMN_STATE = "HY000";
    private static final String ER_ADD_PARTITION_NO_NEW_PARTITION_STATE = "HY000";


    /**
     * Initializing tables.
     *
     * @throws SQLException exception
     */
    @BeforeClass()
    public static void initClass() throws SQLException {
        createTable("vendor_code_test", "id int not null primary key auto_increment, test boolean");
        createTable("vendor_code_test2", "a INT", "PARTITION BY KEY (a) (PARTITION x0, PARTITION x1)");
        createTable("vendor_code_test3", "a INT", "PARTITION BY LIST(a) (PARTITION p0 VALUES IN (1))");
        createTable("StatementTestt1", "c1 INT, c2 VARCHAR(255)");


    }


    @Test
    public void wrapperTest() throws SQLException {
        Statement statement = sharedConnection.createStatement();
        assertTrue(statement.isWrapperFor(Statement.class));
        assertFalse(statement.isWrapperFor(SQLException.class));
        assertThat(statement.unwrap(Statement.class), equalTo(statement));
        try {
            statement.unwrap(SQLException.class);
            fail("MariaDbStatement class unwrapped as SQLException class");
        } catch (SQLException sqle) {
            //normal exception
        } catch (Exception e) {
            fail();
        }
    }

    /**
     * Conj-90.
     *
     * @throws SQLException exception
     */
    @Test
    public void reexecuteStatementTest() throws SQLException {
        Connection connection = null;
        try {
            connection = setConnection("&allowMultiQueries=true");
            PreparedStatement stmt = null;
            try {
                stmt = connection.prepareStatement("SELECT 1");
                stmt.setFetchSize(Integer.MIN_VALUE);
                ResultSet rs = stmt.executeQuery();
<<<<<<< HEAD
                rs.next();
                rs = stmt.executeQuery();
            } finally {
                if (stmt != null) stmt.close();
=======
                assertTrue(rs.next());
                stmt.executeQuery();
>>>>>>> 19091f7c
            }
        } finally {
            if (connection != null) connection.close();
        }
    }

    @Test(expected = SQLException.class)
    public void afterConnectionClosedTest() throws SQLException {
        Connection conn2 = DriverManager.getConnection("jdbc:mariadb://localhost:3306/test?user=root");
        Statement st1 = conn2.createStatement();
        st1.close();
        conn2.close();
        Statement st2 = conn2.createStatement();
        fail();
        st2.close();
    }

    @Test
    public void testColumnsDoNotExist() throws SQLException {

        try {
            sharedConnection.createStatement().executeQuery(
                    "select * from vendor_code_test where crazy_column_that_does_not_exist = 1");
            fail("The above statement should result in an exception");
        } catch (SQLException sqlException) {
            assertEquals(ER_BAD_FIELD_ERROR, sqlException.getErrorCode());
            assertEquals(ER_BAD_FIELD_ERROR_STATE, sqlException.getSQLState());
        }
    }

    @Test
    public void testNonInsertableTable() throws SQLException {
        Statement statement = sharedConnection.createStatement();
        statement.execute("create or replace view vendor_code_test_view as select id as id1, id as id2, test "
                + "from vendor_code_test");

        try {
            statement.executeQuery("insert into vendor_code_test_view VALUES (null, null, true)");
            fail("The above statement should result in an exception");
        } catch (SQLException sqlException) {
            assertEquals(ER_NON_INSERTABLE_TABLE, sqlException.getErrorCode());
            assertEquals(ER_NON_INSERTABLE_TABLE_STATE, sqlException.getSQLState());
        }
    }

    @Test
    public void testNoSuchTable() throws SQLException, UnsupportedEncodingException {
        Statement statement = sharedConnection.createStatement();
        statement.execute("drop table if exists vendor_code_test_");
        try {
            statement.execute("SELECT * FROM vendor_code_test_");
            fail("The above statement should result in an exception");
        } catch (SQLException sqlException) {
            if (sqlException.getErrorCode() != ER_NO_SUCH_TABLE && sqlException.getErrorCode() != ER_CMD_NOT_PERMIT) {
                fail("Wrong error code message");
            }
            assertEquals(ER_NO_SUCH_TABLE_STATE, sqlException.getSQLState());
        }
    }

    @Test
    public void testNoSuchTableBatchUpdate() throws SQLException, UnsupportedEncodingException {
        Statement statement = sharedConnection.createStatement();
        statement.execute("drop table if exists vendor_code_test_");
        statement.addBatch("INSERT INTO vendor_code_test_ VALUES('dummyValue')");
        try {
            statement.executeBatch();
            fail("The above statement should result in an exception");
        } catch (SQLException sqlException) {
            if (sqlException.getErrorCode() != ER_NO_SUCH_TABLE && sqlException.getErrorCode() != ER_CMD_NOT_PERMIT) {
                fail("Wrong error code message");
            }
            assertEquals(ER_NO_SUCH_TABLE_STATE, sqlException.getSQLState());
        }
    }

    @Test
    public void testNonUpdateableColumn() throws SQLException {
        Statement statement = sharedConnection.createStatement();
        statement.execute("create or replace view vendor_code_test_view as select *,"
                + " 1 as derived_column_that_does_no_exist from vendor_code_test");

        try {
            statement.executeQuery("UPDATE vendor_code_test_view SET derived_column_that_does_no_exist = 1");
            fail("The above statement should result in an exception");
        } catch (SQLException sqlException) {
            assertEquals(ER_NONUPDATEABLE_COLUMN, sqlException.getErrorCode());
            assertEquals(ER_NONUPDATEABLE_COLUMN_STATE, sqlException.getSQLState());
        }
    }

    @Test
    public void testParseErrorAddPartitionNoNewPartition() throws SQLException {
        Statement statement = sharedConnection.createStatement();
        try {
            statement.execute("totally_not_a_sql_command_this_cannot_be_parsed");
            fail("The above statement should result in an exception");
        } catch (SQLException sqlException) {
            assertEquals(ER_PARSE_ERROR, sqlException.getErrorCode());
            assertEquals(ER_PARSE_ERROR_STATE, sqlException.getSQLState());
        }
    }

    @Test
    public void testAddPartitionNoNewPartition() throws SQLException {
        Statement statement = sharedConnection.createStatement();
        try {
            statement.execute("ALTER TABLE vendor_code_test2 ADD PARTITION PARTITIONS 0");
            fail("The above statement should result in an exception");
        } catch (SQLException sqlException) {
            assertEquals(ER_ADD_PARTITION_NO_NEW_PARTITION, sqlException.getErrorCode());
            assertEquals(ER_ADD_PARTITION_NO_NEW_PARTITION_STATE, sqlException.getSQLState());
        }
    }

    @Test
    public void testNoPartitionForGivenValue() throws SQLException {
        Statement statement = sharedConnection.createStatement();
        statement.execute("INSERT INTO vendor_code_test3 VALUES (1)");
        try {
            statement.execute("INSERT INTO vendor_code_test3 VALUES (2)");
            fail("The above statement should result in an exception");
        } catch (SQLException sqlException) {
            assertEquals(ER_NO_PARTITION_FOR_GIVEN_VALUE, sqlException.getErrorCode());
            assertEquals(ER_NO_PARTITION_FOR_GIVEN_VALUE_STATE, sqlException.getSQLState());
        }
    }

    @Test
    public void testLoadDataInvalidColumn() throws SQLException, UnsupportedEncodingException {
        Statement statement = sharedConnection.createStatement();
        try {
            statement.execute("drop view if exists v2");
        } catch (SQLException e) {
            //if view doesn't exist, and mode throw warning as error
        }
        statement.execute("CREATE VIEW v2 AS SELECT 1 + 2 AS c0, c1, c2 FROM StatementTestt1;");
        try {
            MariaDbStatement mysqlStatement;
            if (statement.isWrapperFor(MariaDbStatement.class)) {
                mysqlStatement = statement.unwrap(MariaDbStatement.class);
            } else {
                throw new SQLException("Mariadb JDBC adaptor must be used");
            }
            try {
                String data = "\"1\", \"string1\"\n"
                        + "\"2\", \"string2\"\n"
                        + "\"3\", \"string3\"\n";
                ByteArrayInputStream loadDataInfileFile = new ByteArrayInputStream(data.getBytes("utf-8"));
                mysqlStatement.setLocalInfileInputStream(loadDataInfileFile);
                mysqlStatement.executeUpdate("LOAD DATA LOCAL INFILE 'dummyFileName' INTO TABLE v2 "
                        + "FIELDS ESCAPED BY '\\\\' "
                        + "TERMINATED BY ',' "
                        + "ENCLOSED BY '\"'"
                        + "LINES TERMINATED BY '\n' (c0, c2)");
                fail("The above statement should result in an exception");
            } catch (SQLException sqlException) {
                if (sqlException.getErrorCode() != ER_LOAD_DATA_INVALID_COLUMN && sqlException.getErrorCode() != ER_NONUPDATEABLE_COLUMN) {
                    fail();
                }
                assertEquals(ER_LOAD_DATA_INVALID_COLUMN_STATE, sqlException.getSQLState());
            }
        } finally {
            try {
                statement.execute("drop view if exists v2");
            } catch (SQLException e) {
                //if view doesn't exist, and mode throw warning as error
            }
        }
    }

    @Test(timeout = 10000)
    public void statementClose() throws SQLException {
        Assume.assumeTrue(sharedOptions().socketTimeout == null);
        Properties infos = new Properties();
        infos.put("socketTimeout", 1000);
        Connection connection = null;
        try {
            connection = createProxyConnection(infos);
            Statement statement = connection.createStatement();
            Statement otherStatement = null;
            try {
                otherStatement = connection.createStatement();
                stopProxy();
                otherStatement.execute("SELECT 1");
            } catch (SQLException e) {
                assertTrue(otherStatement != null ? otherStatement.isClosed() : false);
                assertTrue(connection.isClosed());
                try {
                    statement.execute("SELECT 1");
                } catch (SQLException ee) {
                    assertTrue(statement.isClosed());
                    assertEquals("must be an SQLState 08000 exception", "08000", ee.getSQLState());
                }
            }
        } finally {
<<<<<<< HEAD
            if (connection != null) connection.close();
=======
            closeProxy();
>>>>>>> 19091f7c
        }
    }

    @Test
    public void closeOnCompletion() throws SQLException {
        Statement st = sharedConnection.createStatement();
        MariaDbStatement statement = (MariaDbStatement) st;
        assertFalse(statement.isCloseOnCompletion());
        ResultSet rs = statement.executeQuery("SELECT 1");
        statement.closeOnCompletion();
        assertTrue(statement.isCloseOnCompletion());
        assertFalse(statement.isClosed());
        rs.close();
        assertTrue(statement.isClosed());
    }

    @Test
    public void testFractionalTimeBatch() throws SQLException {
        Assume.assumeTrue(doPrecisionTest);

        createTable("testFractionalTimeBatch", "tt TIMESTAMP(6)");
        Timestamp currTime = new Timestamp(System.currentTimeMillis());
        PreparedStatement preparedStatement = sharedConnection.prepareStatement(
                "INSERT INTO testFractionalTimeBatch (tt) values (?)");
        for (int i = 0; i < 2; i++) {
            preparedStatement.setTimestamp(1, currTime);
            preparedStatement.addBatch();
        }
        preparedStatement.executeBatch();

        Statement statement = sharedConnection.createStatement();
        ResultSet resultSet = statement.executeQuery("SELECT * from testFractionalTimeBatch");
        assertTrue(resultSet.next());
        assertEquals(resultSet.getTimestamp(1).getNanos(), currTime.getNanos());
    }

    @Test
    public void testFallbackBatchUpdate() throws SQLException {
        Assume.assumeTrue(doPrecisionTest);

        createTable("testFallbackBatchUpdate", "col int");
        Statement statement = sharedConnection.createStatement();

        //add 100 data
        StringBuilder sb = new StringBuilder("INSERT INTO testFallbackBatchUpdate(col) VALUES (0)");
        for (int i = 1; i < 100; i++) sb.append(",(").append(i).append(")");
        statement.execute(sb.toString());

        try (PreparedStatement preparedStatement = sharedConnection.prepareStatement(
                "DELETE FROM testFallbackBatchUpdate WHERE col = ?")) {
            preparedStatement.setInt(1, 10);
            preparedStatement.addBatch();

            preparedStatement.setInt(1, 15);
            preparedStatement.addBatch();

            int[] results = preparedStatement.executeBatch();
            assertEquals(2, results.length);
        }

        //check results
        try (ResultSet rs = statement.executeQuery("SELECT * FROM testFallbackBatchUpdate")) {
            for (int i = 0; i < 100; i++) {
                if (i == 10 || i == 15) continue;
                assertTrue(rs.next());
                assertEquals(i, rs.getInt(1));
            }
            assertFalse(rs.next());
        }
    }

    @Test
    public void testProperBatchUpdate() throws SQLException {
        Assume.assumeTrue(doPrecisionTest);

        createTable("testProperBatchUpdate", "col int, col2 int");
        Statement statement = sharedConnection.createStatement();

        //add 100 data
        StringBuilder sb = new StringBuilder("INSERT INTO testProperBatchUpdate(col, col2) VALUES (0,0)");
        for (int i = 1; i < 100; i++) sb.append(",(").append(i).append(",0)");
        statement.execute(sb.toString());

        try (PreparedStatement preparedStatement = sharedConnection.prepareStatement(
                "UPDATE testProperBatchUpdate set col2 = ? WHERE col = ? ")) {
            preparedStatement.setInt(1, 10);
            preparedStatement.setInt(2, 10);
            preparedStatement.addBatch();

            preparedStatement.setInt(1, 15);
            preparedStatement.setInt(2, 15);
            preparedStatement.addBatch();

            int[] results = preparedStatement.executeBatch();
            assertEquals(2, results.length);
        }

        //check results
        try (ResultSet rs = statement.executeQuery("SELECT * FROM testProperBatchUpdate")) {
            for (int i = 0; i < 100; i++) {
                assertTrue(rs.next());
                assertEquals(i, rs.getInt(1));
                assertEquals((i == 10 || i == 15) ? i : 0, rs.getInt(2));
            }
            assertFalse(rs.next());
        }
    }
}<|MERGE_RESOLUTION|>--- conflicted
+++ resolved
@@ -132,15 +132,10 @@
                 stmt = connection.prepareStatement("SELECT 1");
                 stmt.setFetchSize(Integer.MIN_VALUE);
                 ResultSet rs = stmt.executeQuery();
-<<<<<<< HEAD
-                rs.next();
+                assertTrue(rs.next());
                 rs = stmt.executeQuery();
             } finally {
                 if (stmt != null) stmt.close();
-=======
-                assertTrue(rs.next());
-                stmt.executeQuery();
->>>>>>> 19091f7c
             }
         } finally {
             if (connection != null) connection.close();
@@ -337,11 +332,8 @@
                 }
             }
         } finally {
-<<<<<<< HEAD
             if (connection != null) connection.close();
-=======
             closeProxy();
->>>>>>> 19091f7c
         }
     }
 
@@ -387,11 +379,14 @@
 
         //add 100 data
         StringBuilder sb = new StringBuilder("INSERT INTO testFallbackBatchUpdate(col) VALUES (0)");
-        for (int i = 1; i < 100; i++) sb.append(",(").append(i).append(")");
+        for (int i = 1; i < 100; i++) {
+            sb.append(",(").append(i).append(")");
+        }
         statement.execute(sb.toString());
-
-        try (PreparedStatement preparedStatement = sharedConnection.prepareStatement(
-                "DELETE FROM testFallbackBatchUpdate WHERE col = ?")) {
+        PreparedStatement preparedStatement = null;
+        try {
+            preparedStatement = sharedConnection.prepareStatement(
+                    "DELETE FROM testFallbackBatchUpdate WHERE col = ?");
             preparedStatement.setInt(1, 10);
             preparedStatement.addBatch();
 
@@ -400,16 +395,22 @@
 
             int[] results = preparedStatement.executeBatch();
             assertEquals(2, results.length);
+        } finally {
+            if (preparedStatement != null) preparedStatement.close();
         }
 
         //check results
-        try (ResultSet rs = statement.executeQuery("SELECT * FROM testFallbackBatchUpdate")) {
+        ResultSet rs = null;
+        try {
+            rs = statement.executeQuery("SELECT * FROM testFallbackBatchUpdate");
             for (int i = 0; i < 100; i++) {
                 if (i == 10 || i == 15) continue;
                 assertTrue(rs.next());
                 assertEquals(i, rs.getInt(1));
             }
             assertFalse(rs.next());
+        } finally {
+            if (rs != null) rs.close();
         }
     }
 
@@ -422,11 +423,15 @@
 
         //add 100 data
         StringBuilder sb = new StringBuilder("INSERT INTO testProperBatchUpdate(col, col2) VALUES (0,0)");
-        for (int i = 1; i < 100; i++) sb.append(",(").append(i).append(",0)");
+        for (int i = 1; i < 100; i++) {
+            sb.append(",(").append(i).append(",0)");
+        }
         statement.execute(sb.toString());
 
-        try (PreparedStatement preparedStatement = sharedConnection.prepareStatement(
-                "UPDATE testProperBatchUpdate set col2 = ? WHERE col = ? ")) {
+        PreparedStatement preparedStatement = null;
+        try {
+            preparedStatement = sharedConnection.prepareStatement(
+                    "UPDATE testProperBatchUpdate set col2 = ? WHERE col = ? ");
             preparedStatement.setInt(1, 10);
             preparedStatement.setInt(2, 10);
             preparedStatement.addBatch();
@@ -437,16 +442,22 @@
 
             int[] results = preparedStatement.executeBatch();
             assertEquals(2, results.length);
+        } finally {
+            if (preparedStatement != null) preparedStatement.close();
         }
 
         //check results
-        try (ResultSet rs = statement.executeQuery("SELECT * FROM testProperBatchUpdate")) {
+        ResultSet rs = null;
+        try {
+            rs = statement.executeQuery("SELECT * FROM testProperBatchUpdate");
             for (int i = 0; i < 100; i++) {
                 assertTrue(rs.next());
                 assertEquals(i, rs.getInt(1));
                 assertEquals((i == 10 || i == 15) ? i : 0, rs.getInt(2));
             }
             assertFalse(rs.next());
+        } finally {
+            if (rs != null) rs.close();
         }
     }
 }