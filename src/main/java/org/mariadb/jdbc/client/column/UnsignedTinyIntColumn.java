// SPDX-License-Identifier: LGPL-2.1-or-later
// Copyright (c) 2012-2014 Monty Program Ab
// Copyright (c) 2015-2025 MariaDB Corporation Ab
package org.mariadb.jdbc.client.column;

import java.sql.*;
import java.util.Calendar;
import org.mariadb.jdbc.Configuration;
import org.mariadb.jdbc.client.ColumnDecoder;
import org.mariadb.jdbc.client.Context;
import org.mariadb.jdbc.client.DataType;
import org.mariadb.jdbc.client.ReadableByteBuf;
import org.mariadb.jdbc.client.util.MutableInt;
import org.mariadb.jdbc.message.server.ColumnDefinitionPacket;

/** Column metadata definition */
public class UnsignedTinyIntColumn extends ColumnDefinitionPacket implements ColumnDecoder {

  /**
   * TINYINT UNSIGNED metadata type decoder
   *
   * @param buf buffer
   * @param charset charset
   * @param length maximum data length
   * @param dataType data type. see https://mariadb.com/kb/en/result-set-packets/#field-types
   * @param decimals decimal length
   * @param flags flags. see https://mariadb.com/kb/en/result-set-packets/#field-details-flag
   * @param stringPos string offset position in buffer
   * @param extTypeName extended type name
   * @param extTypeFormat extended type format
   */
  public UnsignedTinyIntColumn(
      final ReadableByteBuf buf,
      final int charset,
      final long length,
      final DataType dataType,
      final byte decimals,
      final int flags,
      final int[] stringPos,
      final String extTypeName,
      final String extTypeFormat) {
    super(
        buf,
        charset,
        length,
        dataType,
        decimals,
        flags,
        stringPos,
        extTypeName,
        extTypeFormat,
        false);
  }

  /**
   * Recreate new column using alias as name.
   *
   * @param prev current column
   */
  protected UnsignedTinyIntColumn(UnsignedTinyIntColumn prev) {
    super(prev, true);
  }

  @Override
  public UnsignedTinyIntColumn useAliasAsName() {
    return new UnsignedTinyIntColumn(this);
  }

  public String defaultClassname(final Configuration conf) {
    if (conf.tinyInt1isBit() && columnLength == 1) return Boolean.class.getName();
    return Integer.class.getName();
  }

  public int getColumnType(final Configuration conf) {
    if (conf.tinyInt1isBit() && columnLength == 1) {
      return conf.transformedBitIsBoolean() ? Types.BOOLEAN : Types.BIT;
    }
<<<<<<< HEAD
    return Types.TINYINT;
=======
    boolean resultSetMetaDataUnsignedCompatibility =
        Boolean.parseBoolean(
            conf.nonMappedOptions().getProperty("resultSetMetaDataUnsignedCompatibility", "false"));
    // compatibility option to ensure compatibility
    // to be removed in 4.0
    return resultSetMetaDataUnsignedCompatibility ? Types.SMALLINT : Types.TINYINT;
>>>>>>> 22f81266
  }

  public String getColumnTypeName(final Configuration conf) {
    if (conf.tinyInt1isBit() && columnLength == 1) {
      return conf.transformedBitIsBoolean() ? "BOOLEAN" : "BIT";
    }
    return "TINYINT UNSIGNED";
  }

  @Override
  public Object getDefaultText(
      final ReadableByteBuf buf, final MutableInt length, final Context context)
      throws SQLDataException {
    if (context.getConf().tinyInt1isBit() && columnLength == 1) {
      return decodeBooleanText(buf, length);
    }
    return (int) buf.atoull(length.get());
  }

  @Override
  public Object getDefaultBinary(
      final ReadableByteBuf buf, final MutableInt length, final Context context)
      throws SQLDataException {
    if (context.getConf().tinyInt1isBit() && columnLength == 1) {
      return decodeBooleanBinary(buf, length);
    }
    return (int) buf.readUnsignedByte();
  }

  @Override
  public boolean decodeBooleanText(final ReadableByteBuf buf, final MutableInt length)
      throws SQLDataException {
    String s = buf.readAscii(length.get());
    return !"0".equals(s);
  }

  @Override
  public boolean decodeBooleanBinary(final ReadableByteBuf buf, final MutableInt length)
      throws SQLDataException {
    return buf.readByte() != 0;
  }

  @Override
  public byte decodeByteText(final ReadableByteBuf buf, final MutableInt length)
      throws SQLDataException {
    long result = buf.atoull(length.get());
    if ((byte) result != result) {
      throw new SQLDataException("byte overflow");
    }
    return (byte) result;
  }

  @Override
  public byte decodeByteBinary(final ReadableByteBuf buf, final MutableInt length)
      throws SQLDataException {
    long result = buf.readUnsignedByte();
    if ((byte) result != result) {
      throw new SQLDataException("byte overflow");
    }
    return (byte) result;
  }

  @Override
  public String decodeStringText(
      final ReadableByteBuf buf, final MutableInt length, final Calendar cal, final Context context)
      throws SQLDataException {
    return buf.readString(length.get());
  }

  @Override
  public String decodeStringBinary(
      final ReadableByteBuf buf, final MutableInt length, final Calendar cal, final Context context)
      throws SQLDataException {
    return String.valueOf(buf.readUnsignedByte());
  }

  @Override
  public short decodeShortText(final ReadableByteBuf buf, final MutableInt length)
      throws SQLDataException {
    return (short) buf.atoull(length.get());
  }

  @Override
  public short decodeShortBinary(final ReadableByteBuf buf, final MutableInt length)
      throws SQLDataException {
    return buf.readUnsignedByte();
  }

  @Override
  public int decodeIntText(final ReadableByteBuf buf, final MutableInt length)
      throws SQLDataException {
    return (int) buf.atoull(length.get());
  }

  @Override
  public int decodeIntBinary(final ReadableByteBuf buf, final MutableInt length)
      throws SQLDataException {
    return buf.readUnsignedByte();
  }

  @Override
  public long decodeLongText(final ReadableByteBuf buf, final MutableInt length)
      throws SQLDataException {
    return buf.atoull(length.get());
  }

  @Override
  public long decodeLongBinary(final ReadableByteBuf buf, final MutableInt length)
      throws SQLDataException {
    return buf.readUnsignedByte();
  }

  @Override
  public float decodeFloatText(final ReadableByteBuf buf, final MutableInt length)
      throws SQLDataException {
    return Float.parseFloat(buf.readAscii(length.get()));
  }

  @Override
  public float decodeFloatBinary(final ReadableByteBuf buf, final MutableInt length)
      throws SQLDataException {
    return buf.readUnsignedByte();
  }

  @Override
  public double decodeDoubleText(final ReadableByteBuf buf, final MutableInt length)
      throws SQLDataException {
    return Double.parseDouble(buf.readAscii(length.get()));
  }

  @Override
  public double decodeDoubleBinary(final ReadableByteBuf buf, final MutableInt length)
      throws SQLDataException {
    return buf.readUnsignedByte();
  }

  @Override
  public Date decodeDateText(
      final ReadableByteBuf buf, final MutableInt length, final Calendar cal, final Context context)
      throws SQLDataException {
    buf.skip(length.get());
    throw new SQLDataException(String.format("Data type %s cannot be decoded as Date", dataType));
  }

  @Override
  public Date decodeDateBinary(
      final ReadableByteBuf buf, final MutableInt length, final Calendar cal, final Context context)
      throws SQLDataException {
    buf.skip(length.get());
    throw new SQLDataException(String.format("Data type %s cannot be decoded as Date", dataType));
  }

  @Override
  public Time decodeTimeText(
      final ReadableByteBuf buf, final MutableInt length, final Calendar cal, final Context context)
      throws SQLDataException {
    buf.skip(length.get());
    throw new SQLDataException(String.format("Data type %s cannot be decoded as Time", dataType));
  }

  @Override
  public Time decodeTimeBinary(
      final ReadableByteBuf buf, final MutableInt length, final Calendar cal, final Context context)
      throws SQLDataException {
    buf.skip(length.get());
    throw new SQLDataException(String.format("Data type %s cannot be decoded as Time", dataType));
  }

  @Override
  public Timestamp decodeTimestampText(
      final ReadableByteBuf buf, final MutableInt length, Calendar cal, final Context context)
      throws SQLDataException {
    buf.skip(length.get());
    throw new SQLDataException(
        String.format("Data type %s cannot be decoded as Timestamp", dataType));
  }

  @Override
  public Timestamp decodeTimestampBinary(
      final ReadableByteBuf buf, final MutableInt length, Calendar cal, final Context context)
      throws SQLDataException {
    buf.skip(length.get());
    throw new SQLDataException(
        String.format("Data type %s cannot be decoded as Timestamp", dataType));
  }
}<|MERGE_RESOLUTION|>--- conflicted
+++ resolved
@@ -75,16 +75,12 @@
     if (conf.tinyInt1isBit() && columnLength == 1) {
       return conf.transformedBitIsBoolean() ? Types.BOOLEAN : Types.BIT;
     }
-<<<<<<< HEAD
-    return Types.TINYINT;
-=======
     boolean resultSetMetaDataUnsignedCompatibility =
         Boolean.parseBoolean(
             conf.nonMappedOptions().getProperty("resultSetMetaDataUnsignedCompatibility", "false"));
     // compatibility option to ensure compatibility
     // to be removed in 4.0
     return resultSetMetaDataUnsignedCompatibility ? Types.SMALLINT : Types.TINYINT;
->>>>>>> 22f81266
   }
 
   public String getColumnTypeName(final Configuration conf) {
