--- conflicted
+++ resolved
@@ -71,16 +71,12 @@
   }
 
   public int getColumnType(final Configuration conf) {
-<<<<<<< HEAD
-    return Types.SMALLINT;
-=======
     boolean resultSetMetaDataUnsignedCompatibility =
         Boolean.parseBoolean(
             conf.nonMappedOptions().getProperty("resultSetMetaDataUnsignedCompatibility", "false"));
     // compatibility option to ensure compatibility
     // to be removed in 4.0
     return resultSetMetaDataUnsignedCompatibility ? Types.INTEGER : Types.SMALLINT;
->>>>>>> 22f81266
   }
 
   public String getColumnTypeName(final Configuration conf) {
