/*
 *
 * MariaDB Client for Java
 *
 * Copyright (c) 2012-2014 Monty Program Ab.
 * Copyright (c) 2015-2017 MariaDB Ab.
 *
 * This library is free software; you can redistribute it and/or modify it under
 * the terms of the GNU Lesser General Public License as published by the Free
 * Software Foundation; either version 2.1 of the License, or (at your option)
 * any later version.
 *
 * This library is distributed in the hope that it will be useful, but
 * WITHOUT ANY WARRANTY; without even the implied warranty of MERCHANTABILITY or
 * FITNESS FOR A PARTICULAR PURPOSE.  See the GNU Lesser General Public License
 * for more details.
 *
 * You should have received a copy of the GNU Lesser General Public License along
 * with this library; if not, write to Monty Program Ab info@montyprogram.com.
 *
 * This particular MariaDB Client for Java file is work
 * derived from a Drizzle-JDBC. Drizzle-JDBC file which is covered by subject to
 * the following copyright and notice provisions:
 *
 * Copyright (c) 2009-2011, Marcus Eriksson
 *
 * Redistribution and use in source and binary forms, with or without modification,
 * are permitted provided that the following conditions are met:
 * Redistributions of source code must retain the above copyright notice, this list
 * of conditions and the following disclaimer.
 *
 * Redistributions in binary form must reproduce the above copyright notice, this
 * list of conditions and the following disclaimer in the documentation and/or
 * other materials provided with the distribution.
 *
 * Neither the name of the driver nor the names of its contributors may not be
 * used to endorse or promote products derived from this software without specific
 * prior written permission.
 *
 * THIS SOFTWARE IS PROVIDED BY THE COPYRIGHT HOLDERS  AND CONTRIBUTORS "AS IS"
 * AND ANY EXPRESS OR IMPLIED WARRANTIES, INCLUDING, BUT NOT LIMITED TO, THE IMPLIED
 * WARRANTIES OF MERCHANTABILITY AND FITNESS FOR A PARTICULAR PURPOSE ARE DISCLAIMED.
 * IN NO EVENT SHALL THE COPYRIGHT HOLDER OR CONTRIBUTORS BE LIABLE FOR ANY DIRECT,
 * INDIRECT, INCIDENTAL, SPECIAL, EXEMPLARY, OR CONSEQUENTIAL DAMAGES (INCLUDING, BUT
 * NOT LIMITED TO, PROCUREMENT OF SUBSTITUTE GOODS OR SERVICES; LOSS OF USE, DATA, OR
 * PROFITS; OR BUSINESS INTERRUPTION) HOWEVER CAUSED AND ON ANY THEORY OF LIABILITY,
 * WHETHER IN CONTRACT, STRICT LIABILITY, OR TORT (INCLUDING NEGLIGENCE OR OTHERWISE)
 * ARISING IN ANY WAY OUT OF THE USE OF THIS SOFTWARE, EVEN IF ADVISED OF THE POSSIBILITY
 * OF SUCH DAMAGE.
 *
 */

package org.mariadb.jdbc.internal.failover;

import org.mariadb.jdbc.HostAddress;
import org.mariadb.jdbc.internal.logging.Logger;
import org.mariadb.jdbc.internal.logging.LoggerFactory;
import org.mariadb.jdbc.internal.protocol.Protocol;
import org.mariadb.jdbc.internal.util.dao.ServerPrepareResult;
import org.mariadb.jdbc.internal.util.exceptions.ExceptionMapper;

import java.lang.reflect.InvocationHandler;
import java.lang.reflect.InvocationTargetException;
import java.lang.reflect.Method;
import java.sql.SQLException;
import java.util.concurrent.locks.ReentrantLock;


public class FailoverProxy implements InvocationHandler {
    private static final String METHOD_IS_EXPLICIT_CLOSED = "isExplicitClosed";
    private static final String METHOD_GET_OPTIONS = "getOptions";
    private static final String METHOD_GET_PROXY = "getProxy";
    private static final String METHOD_EXECUTE_QUERY = "executeQuery";
    private static final String METHOD_SET_READ_ONLY = "setReadonly";
    private static final String METHOD_IS_READ_ONLY = "isReadOnly";
    private static final String METHOD_CLOSED_EXPLICIT = "closeExplicit";
    private static final String METHOD_IS_CLOSED = "isClosed";
    private static final String METHOD_EXECUTE_PREPARED_QUERY = "executePreparedQuery";
    private static final String METHOD_COM_MULTI_PREPARE_EXECUTES = "prepareAndExecutesComMulti";
    private static final String METHOD_PROLOG_PROXY = "prologProxy";
    private static final String METHOD_RESET = "reset";

    private static final Logger logger = LoggerFactory.getLogger(FailoverProxy.class);
    public final ReentrantLock lock;

    private final Listener listener;

    /**
     * Proxy constructor.
     *
     * @param listener failover implementation.
     * @param lock     synchronisation lock
     * @throws SQLException if connection error occur
     */
    public FailoverProxy(Listener listener, ReentrantLock lock) throws SQLException {
        this.lock = lock;
        this.listener = listener;
        this.listener.setProxy(this);
        this.listener.initializeConnection();
    }

    /**
     * Add Host information ("on HostAddress...") to exception.
     * <p>
     * example :
     * <p>
     * java.sql.SQLException: (conn=603) Cannot execute statement in a READ ONLY transaction.<br/>
     * Query is: INSERT INTO TableX VALUES (21)<br/>
     * on HostAddress{host='mydb.example.com', port=3306},master=true</p>
     *
     * @param exception current exception
     * @param protocol  protocol to have hostname
     */
    private static SQLException addHostInformationToException(SQLException exception, Protocol protocol) {
        if (protocol != null) {
            return new SQLException(exception.getMessage()
                    + "\non " + protocol.getHostAddress().toString() + ",master="
                    + protocol.isMasterConnection(), exception.getSQLState(), exception.getErrorCode(), exception.getCause());

        }
        return exception;
    }

    /**
     * Proxy that catch Protocol call, to permit to catch errors and handle failover when multiple hosts.
     *
     * @param proxy  the current protocol
     * @param method the called method on the protocol
     * @param args   methods parameters
     * @return protocol method result
     * @throws Throwable the method throwed error if not catch by failover
     */
    @Override
    public Object invoke(Object proxy, Method method, Object[] args) throws Throwable {
        String methodName = method.getName();
        if (METHOD_IS_EXPLICIT_CLOSED.equals(methodName)) {
            return listener.isExplicitClosed();
        } else if (METHOD_GET_OPTIONS.equals(methodName)) {
            return listener.getUrlParser().getOptions();
        } else if (METHOD_GET_PROXY.equals(methodName)) {
            return this;
        } else if (METHOD_IS_CLOSED.equals(methodName)) {
            return listener.isClosed();
        } else if (METHOD_EXECUTE_QUERY.equals(methodName)) {
            try {
                this.listener.preExecute();
            } catch (SQLException e) {
                //handle failover only if connection error
                //normal error can be thrown upon reconnection if there was a transaction in progress.
                if (hasToHandleFailover(e)) {
                    return handleFailOver(e, method, args, listener.getCurrentProtocol());
                }
<<<<<<< HEAD
            }
        } else if (METHOD_SET_READ_ONLY.equals(methodName)) {
            this.listener.switchReadOnlyConnection((Boolean) args[0]);
            return null;
        } else if (METHOD_IS_READ_ONLY.equals(methodName)) {
            return this.listener.isReadOnly();
        } else if (METHOD_CLOSED_EXPLICIT.equals(methodName)) {
            this.listener.preClose();
            return null;
        } else if (METHOD_COM_MULTI_PREPARE_EXECUTES.equals(methodName) || METHOD_EXECUTE_PREPARED_QUERY.equals(methodName)) {
            boolean mustBeOnMaster = (Boolean) args[0];
            ServerPrepareResult serverPrepareResult = (ServerPrepareResult) args[1];
            if (serverPrepareResult != null) {
                if (!mustBeOnMaster && serverPrepareResult.getUnProxiedProtocol().isMasterConnection() && !this.listener.hasHostFail()) {
                    //PrepareStatement was to be executed on slave, but since a failover was running on master connection. Slave connection is up
                    // again, so has to be re-prepared on slave
                    try {
                        logger.trace("re-prepare query \"" + serverPrepareResult.getSql() + "\" on slave (was "
                                + "temporary on master since failover)");
                        this.listener.rePrepareOnSlave(serverPrepareResult, mustBeOnMaster);
                    } catch (SQLException q) {
                        //error during re-prepare, will do executed on master.
=======
                break;
            case METHOD_SET_READ_ONLY:
                this.listener.switchReadOnlyConnection((Boolean) args[0]);
                return null;
            case METHOD_IS_READ_ONLY:
                return this.listener.isReadOnly();
            case METHOD_CLOSED_EXPLICIT:
                this.listener.preClose();
                return null;
            case METHOD_COM_MULTI_PREPARE_EXECUTES:
            case METHOD_EXECUTE_PREPARED_QUERY:
                boolean mustBeOnMaster = (Boolean) args[0];
                ServerPrepareResult serverPrepareResult = (ServerPrepareResult) args[1];
                if (serverPrepareResult != null) {
                    if (!mustBeOnMaster && serverPrepareResult.getUnProxiedProtocol().isMasterConnection() && !this.listener.hasHostFail()) {
                        //PrepareStatement was to be executed on slave, but since a failover was running on master connection. Slave connection is up
                        // again, so has to be re-prepared on slave
                        try {
                            logger.trace("re-prepare query \"{}\" on slave (was "
                                    + "temporary on master since failover)", serverPrepareResult.getSql());
                            this.listener.rePrepareOnSlave(serverPrepareResult, false);
                        } catch (SQLException q) {
                            //error during re-prepare, will do executed on master.
                        }
                    }
                    try {
                        return listener.invoke(method, args, serverPrepareResult.getUnProxiedProtocol());
                    } catch (InvocationTargetException e) {
                        if (e.getTargetException() != null) {
                            if (e.getTargetException() instanceof SQLException
                                    && hasToHandleFailover((SQLException) e.getTargetException())) {
                                return handleFailOver((SQLException) e.getTargetException(), method, args,
                                        serverPrepareResult.getUnProxiedProtocol());
                            }
                            throw e.getTargetException();
                        }
                        throw e;
>>>>>>> fde60c15
                    }
                }
                try {
                    return listener.invoke(method, args, serverPrepareResult.getUnProxiedProtocol());
                } catch (InvocationTargetException e) {
                    if (e.getTargetException() != null) {
<<<<<<< HEAD
                        if (e.getTargetException() instanceof SQLException) {
                            if (hasToHandleFailover((SQLException) e.getTargetException())) {
                                return handleFailOver((SQLException) e.getTargetException(), method, args,
                                        serverPrepareResult.getUnProxiedProtocol());
                            }
=======
                        if (e.getTargetException() instanceof SQLException
                                && hasToHandleFailover((SQLException) e.getTargetException())) {
                            return handleFailOver((SQLException) e.getTargetException(), method, args,
                                    ((ServerPrepareResult) args[0]).getUnProxiedProtocol());
>>>>>>> fde60c15
                        }
                        throw e.getTargetException();
                    }
                    throw e;
                }
<<<<<<< HEAD
            }
        } else if (METHOD_PROLOG_PROXY.equals(methodName)) {
            try {
                if (args[0] != null) {
                    return listener.invoke(method, args, ((ServerPrepareResult) args[0]).getUnProxiedProtocol());
                }
            } catch (InvocationTargetException e) {
                if (e.getTargetException() != null) {
                    if (e.getTargetException() instanceof SQLException) {
                        if (hasToHandleFailover((SQLException) e.getTargetException())) {
                            return handleFailOver((SQLException) e.getTargetException(), method, args,
                                    ((ServerPrepareResult) args[0]).getUnProxiedProtocol());
                        }
                    }
                    throw e.getTargetException();
                }
                throw e;
            }
=======
            case METHOD_RESET:
                //listener will report reset on any active connections (Master/slave)
                listener.reset();
                return null;
            default:
>>>>>>> fde60c15
        }

        return executeInvocation(method, args, false);

    }

    private Object executeInvocation(Method method, Object[] args, boolean isSecondExecution) throws Throwable {

        try {
            return listener.invoke(method, args);
        } catch (InvocationTargetException e) {
            if (e.getTargetException() != null) {
                if (e.getTargetException() instanceof SQLException) {

                    SQLException queryException = (SQLException) e.getTargetException();
                    Protocol protocol = listener.getCurrentProtocol();

                    queryException = addHostInformationToException(queryException, protocol);

                    //check that failover is due to kill command
                    boolean killCmd = queryException != null
                            && queryException.getSQLState() != null
                            && queryException.getSQLState().equals("70100")
                            && 1927 == queryException.getErrorCode();

                    if (killCmd) {
                        handleFailOver(queryException, method, args, protocol);
                        return null;
                    }

                    if (hasToHandleFailover(queryException)) {
                        return handleFailOver(queryException, method, args, protocol);
                    }

                    //error is "The MySQL server is running with the %s option so it cannot execute this statement"
                    //checking that server was master has not been demote to slave without resetting connections
                    if (queryException.getErrorCode() == 1290
                            && !isSecondExecution
                            && protocol != null
                            && protocol.isMasterConnection()
                            && !protocol.checkIfMaster()) {

                        boolean inTransaction = protocol.inTransaction();
                        boolean isReconnected;

                        //connection state has changed, master connection is now read-only
                        //reconnect to master, to re-execute command if wasn't in a transaction since
                        //we are sure has not been executed.

                        //reconnection
                        lock.lock();
                        try {
                            protocol.close();
                            isReconnected = listener.primaryFail(null, null, false).isReconnected;
                        } finally {
                            lock.unlock();
                        }

                        //relaunch command
                        if (isReconnected && !inTransaction) {
                            return executeInvocation(method, args, true);
                        }

                        //throw exception if not reconnected, or was in a transaction
                        return handleFailOver(queryException, method, args, listener.getCurrentProtocol());

                    }
                }
                throw e.getTargetException();
            }
            throw e;
        }
    }

    /**
     * After a connection exception, launch failover.
     *
     * @param qe     the exception thrown
     * @param method the method to call if failover works well
     * @param args   the arguments of the method
     * @return the object return from the method
     * @throws Throwable throwable
     */
    private Object handleFailOver(SQLException qe, Method method, Object[] args, Protocol protocol) throws Throwable {
        HostAddress failHostAddress = null;
        boolean failIsMaster = true;
        if (protocol != null) {
            failHostAddress = protocol.getHostAddress();
            failIsMaster = protocol.isMasterConnection();
        }

        HandleErrorResult handleErrorResult = listener.handleFailover(qe, method, args, protocol);
        if (handleErrorResult.mustThrowError) {
            listener.throwFailoverMessage(failHostAddress, failIsMaster, qe, handleErrorResult.isReconnected);
        }
        return handleErrorResult.resultObject;
    }

    /**
     * Check if this Sqlerror is a connection exception. if that's the case, must be handle by failover
     * <p>
     * error codes :
     * 08000 : connection exception
     * 08001 : SQL client unable to establish SQL connection
     * 08002 : connection name in use
     * 08003 : connection does not exist
     * 08004 : SQL server rejected SQL connection
     * 08006 : connection failure
     * 08007 : transaction resolution unknown
     * 70100 : connection was killed if error code is "1927"
     *
     * @param exception the Exception
     * @return true if there has been a connection error that must be handled by failover
     */
    public boolean hasToHandleFailover(SQLException exception) {
        return exception.getSQLState() != null
                && (exception.getSQLState().startsWith("08")
                || (exception.getSQLState().equals("70100") && 1927 == exception.getErrorCode())) ;
    }

    /**
     * Launch reconnect implementation.
     *
     * @throws SQLException exception
     */
    public void reconnect() throws SQLException {
        try {
            listener.reconnect();
        } catch (SQLException e) {
            ExceptionMapper.throwException(e, null, null);
        }
    }

    public Listener getListener() {
        return listener;
    }
}<|MERGE_RESOLUTION|>--- conflicted
+++ resolved
@@ -150,7 +150,6 @@
                 if (hasToHandleFailover(e)) {
                     return handleFailOver(e, method, args, listener.getCurrentProtocol());
                 }
-<<<<<<< HEAD
             }
         } else if (METHOD_SET_READ_ONLY.equals(methodName)) {
             this.listener.switchReadOnlyConnection((Boolean) args[0]);
@@ -173,69 +172,22 @@
                         this.listener.rePrepareOnSlave(serverPrepareResult, mustBeOnMaster);
                     } catch (SQLException q) {
                         //error during re-prepare, will do executed on master.
-=======
-                break;
-            case METHOD_SET_READ_ONLY:
-                this.listener.switchReadOnlyConnection((Boolean) args[0]);
-                return null;
-            case METHOD_IS_READ_ONLY:
-                return this.listener.isReadOnly();
-            case METHOD_CLOSED_EXPLICIT:
-                this.listener.preClose();
-                return null;
-            case METHOD_COM_MULTI_PREPARE_EXECUTES:
-            case METHOD_EXECUTE_PREPARED_QUERY:
-                boolean mustBeOnMaster = (Boolean) args[0];
-                ServerPrepareResult serverPrepareResult = (ServerPrepareResult) args[1];
-                if (serverPrepareResult != null) {
-                    if (!mustBeOnMaster && serverPrepareResult.getUnProxiedProtocol().isMasterConnection() && !this.listener.hasHostFail()) {
-                        //PrepareStatement was to be executed on slave, but since a failover was running on master connection. Slave connection is up
-                        // again, so has to be re-prepared on slave
-                        try {
-                            logger.trace("re-prepare query \"{}\" on slave (was "
-                                    + "temporary on master since failover)", serverPrepareResult.getSql());
-                            this.listener.rePrepareOnSlave(serverPrepareResult, false);
-                        } catch (SQLException q) {
-                            //error during re-prepare, will do executed on master.
-                        }
-                    }
-                    try {
-                        return listener.invoke(method, args, serverPrepareResult.getUnProxiedProtocol());
-                    } catch (InvocationTargetException e) {
-                        if (e.getTargetException() != null) {
-                            if (e.getTargetException() instanceof SQLException
-                                    && hasToHandleFailover((SQLException) e.getTargetException())) {
-                                return handleFailOver((SQLException) e.getTargetException(), method, args,
-                                        serverPrepareResult.getUnProxiedProtocol());
-                            }
-                            throw e.getTargetException();
-                        }
-                        throw e;
->>>>>>> fde60c15
                     }
                 }
                 try {
                     return listener.invoke(method, args, serverPrepareResult.getUnProxiedProtocol());
                 } catch (InvocationTargetException e) {
                     if (e.getTargetException() != null) {
-<<<<<<< HEAD
                         if (e.getTargetException() instanceof SQLException) {
                             if (hasToHandleFailover((SQLException) e.getTargetException())) {
                                 return handleFailOver((SQLException) e.getTargetException(), method, args,
                                         serverPrepareResult.getUnProxiedProtocol());
                             }
-=======
-                        if (e.getTargetException() instanceof SQLException
-                                && hasToHandleFailover((SQLException) e.getTargetException())) {
-                            return handleFailOver((SQLException) e.getTargetException(), method, args,
-                                    ((ServerPrepareResult) args[0]).getUnProxiedProtocol());
->>>>>>> fde60c15
                         }
                         throw e.getTargetException();
                     }
                     throw e;
                 }
-<<<<<<< HEAD
             }
         } else if (METHOD_PROLOG_PROXY.equals(methodName)) {
             try {
@@ -254,13 +206,10 @@
                 }
                 throw e;
             }
-=======
-            case METHOD_RESET:
-                //listener will report reset on any active connections (Master/slave)
-                listener.reset();
-                return null;
-            default:
->>>>>>> fde60c15
+        } else if (METHOD_RESET.equals(methodName)) {
+            //listener will report reset on any active connections (Master/slave)
+            listener.reset();
+            return null;
         }
 
         return executeInvocation(method, args, false);
