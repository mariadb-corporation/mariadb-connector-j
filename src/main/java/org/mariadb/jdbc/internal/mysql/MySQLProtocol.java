/*
MariaDB Client for Java

Copyright (c) 2012 Monty Program Ab.

This library is free software; you can redistribute it and/or modify it under
the terms of the GNU Lesser General Public License as published by the Free
Software Foundation; either version 2.1 of the License, or (at your option)
any later version.

This library is distributed in the hope that it will be useful, but
WITHOUT ANY WARRANTY; without even the implied warranty of MERCHANTABILITY or
FITNESS FOR A PARTICULAR PURPOSE.  See the GNU Lesser General Public License
for more details.

You should have received a copy of the GNU Lesser General Public License along
with this library; if not, write to Monty Program Ab info@montyprogram.com.

This particular MariaDB Client for Java file is work
derived from a Drizzle-JDBC. Drizzle-JDBC file which is covered by subject to
the following copyright and notice provisions:


Copyright (c) 2009-2011, Marcus Eriksson, Stephane Giron, Marc Isambart, Trond Norbye

Redistribution and use in source and binary forms, with or without modification,
are permitted provided that the following conditions are met:
Redistributions of source code must retain the above copyright notice, this list
of conditions and the following disclaimer.

Redistributions in binary form must reproduce the above copyright notice, this
list of conditions and the following disclaimer in the documentation and/or
other materials provided with the distribution.

Neither the name of the driver nor the names of its contributors may not be
used to endorse or promote products derived from this software without specific
prior written permission.

THIS SOFTWARE IS PROVIDED BY THE COPYRIGHT HOLDERS  AND CONTRIBUTORS "AS IS"
AND ANY EXPRESS OR IMPLIED WARRANTIES, INCLUDING, BUT NOT LIMITED TO, THE IMPLIED
WARRANTIES OF MERCHANTABILITY AND FITNESS FOR A PARTICULAR PURPOSE ARE DISCLAIMED.
IN NO EVENT SHALL THE COPYRIGHT HOLDER OR CONTRIBUTORS BE LIABLE FOR ANY DIRECT,
INDIRECT, INCIDENTAL, SPECIAL, EXEMPLARY, OR CONSEQUENTIAL DAMAGES (INCLUDING, BUT
NOT LIMITED TO, PROCUREMENT OF SUBSTITUTE GOODS OR SERVICES; LOSS OF USE, DATA, OR
PROFITS; OR BUSINESS INTERRUPTION) HOWEVER CAUSED AND ON ANY THEORY OF LIABILITY,
WHETHER IN CONTRACT, STRICT LIABILITY, OR TORT (INCLUDING NEGLIGENCE OR OTHERWISE)
ARISING IN ANY WAY OUT OF THE USE OF THIS SOFTWARE, EVEN IF ADVISED OF THE POSSIBILITY
OF SUCH DAMAGE.
*/

package org.mariadb.jdbc.internal.mysql;

import org.mariadb.jdbc.HostAddress;
import org.mariadb.jdbc.JDBCUrl;
import org.mariadb.jdbc.MySQLConnection;
import org.mariadb.jdbc.internal.SQLExceptionMapper;
import org.mariadb.jdbc.internal.common.*;
import org.mariadb.jdbc.internal.common.packet.*;
import org.mariadb.jdbc.internal.common.packet.buffer.ReadUtil;
import org.mariadb.jdbc.internal.common.packet.buffer.Reader;
import org.mariadb.jdbc.internal.common.packet.commands.ClosePacket;
import org.mariadb.jdbc.internal.common.packet.commands.SelectDBPacket;
import org.mariadb.jdbc.internal.common.packet.commands.StreamedQueryPacket;
import org.mariadb.jdbc.internal.common.query.MySQLQuery;
import org.mariadb.jdbc.internal.common.query.Query;
import org.mariadb.jdbc.internal.common.queryresults.*;
import org.mariadb.jdbc.internal.mysql.listener.Listener;
import org.mariadb.jdbc.internal.mysql.listener.tools.SearchFilter;
import org.mariadb.jdbc.internal.mysql.packet.MySQLGreetingReadPacket;
import org.mariadb.jdbc.internal.mysql.packet.commands.*;

import javax.net.SocketFactory;
import javax.net.ssl.*;

import java.io.*;
import java.net.InetSocketAddress;
import java.net.Socket;
import java.net.SocketException;
import java.net.SocketTimeoutException;
import java.net.URL;
import java.nio.ByteBuffer;
import java.security.KeyStore;
import java.security.cert.CertificateException;
import java.security.cert.CertificateFactory;
import java.security.NoSuchAlgorithmException;
import java.security.cert.X509Certificate;
import java.sql.Connection;
import java.util.*;
import java.util.concurrent.locks.ReentrantReadWriteLock;
import java.util.logging.Level;
import java.util.logging.Logger;



class MyX509TrustManager implements X509TrustManager {
    boolean trustServerCeritifcate;
    String serverCertFile;
    X509TrustManager  trustManager;

    public MyX509TrustManager(Options options) throws Exception{
        boolean trustServerCertificate  = options.trustServerCertificate;
        if (trustServerCertificate)
            return;

        serverCertFile =  options.serverSslCert;
        InputStream inStream;

        if (serverCertFile.startsWith("-----BEGIN CERTIFICATE-----")) {
            inStream = new ByteArrayInputStream(serverCertFile.getBytes());
        } else if (serverCertFile.startsWith("classpath:")) {
            // Load it from a classpath relative file
            String classpathFile = serverCertFile.substring("classpath:".length());
            inStream = Thread.currentThread().getContextClassLoader().getResourceAsStream(classpathFile);
        } else {
            inStream = new FileInputStream(serverCertFile);
        }

        CertificateFactory cf = CertificateFactory.getInstance("X.509");
        X509Certificate ca = (X509Certificate) cf.generateCertificate(inStream);
        inStream.close();
        KeyStore ks = KeyStore.getInstance(KeyStore.getDefaultType());
        try {
            // Note: KeyStore requires it be loaded even if you don't load anything into it:
            ks.load(null);
        } catch (Exception e) {

        }
        ks.setCertificateEntry(UUID.randomUUID().toString(), ca);
        TrustManagerFactory tmf = TrustManagerFactory.getInstance(TrustManagerFactory.getDefaultAlgorithm());
        tmf.init(ks);
        for(TrustManager tm : tmf.getTrustManagers()) {
        	if (tm instanceof X509TrustManager) {
      	        trustManager = (X509TrustManager) tm;
      		    break;
            }
        }
        if (trustManager == null) {
            throw new RuntimeException("No X509TrustManager found");
        }
    }
    public void checkClientTrusted(X509Certificate[] x509Certificates, String s) throws CertificateException {

    }

    public void checkServerTrusted(X509Certificate[] x509Certificates, String s) throws CertificateException {
        if (trustManager == null) {
            return;
        }
        trustManager.checkServerTrusted(x509Certificates, s);
    }

    public X509Certificate[] getAcceptedIssuers() {
        return null;
    }
}

public class MySQLProtocol implements Protocol {
    private final static Logger log = Logger.getLogger(MySQLProtocol.class.getName());
    protected final ReentrantReadWriteLock lock;
    private boolean connected = false;
    private boolean explicitClosed = false;
    protected Socket socket;
    protected PacketOutputStream writer;
    private  String version;
    protected boolean readOnly = false;
    private String database;
    private final String username;
    private final String password;
    private int maxRows;  /* max rows returned by a statement */
    protected SyncPacketFetcher packetFetcher;
    private  long serverThreadId;
    public boolean moreResults = false;
    public boolean hasWarnings = false;
    public StreamingSelectResult activeResult= null;
    public int datatypeMappingFlags;
    public short serverStatus;
    protected final JDBCUrl jdbcUrl;
    protected HostAddress currentHost;
    protected FailoverProxy proxy;
    private int majorVersion;
    private int minorVersion;
    private int patchVersion;
    private int maxAllowedPacket;
    private byte serverLanguage;
    private int transactionIsolationLevel=0;
    boolean hostFailed;

    /* =========================== HA  parameters ========================================= */

    private InputStream localInfileInputStream;

    private SSLSocketFactory getSSLSocketFactory(boolean trustServerCertificate)  throws QueryException
    {
        if (jdbcUrl.getOptions().trustServerCertificate
                && jdbcUrl.getOptions().serverSslCert == null) {
            return (SSLSocketFactory)SSLSocketFactory.getDefault();
        }

        try {
            SSLContext sslContext = SSLContext.getInstance("TLS");
            X509TrustManager[] m = {new MyX509TrustManager(jdbcUrl.getOptions())};
            sslContext.init(null, m ,null);
            return sslContext.getSocketFactory();
        } catch (Exception e) {
            throw new QueryException(e.getMessage(),0, "HY000", e);
        }

    }
    /**
     * Get a protocol instance
     * @param jdbcUrl connection URL infos
     * @param lock the lock for thread synchronisation
     */

    public MySQLProtocol(final JDBCUrl jdbcUrl, final ReentrantReadWriteLock lock) {
        this.lock = lock;
        this.jdbcUrl = jdbcUrl;
        this.database = (jdbcUrl.getDatabase() == null ? "" : jdbcUrl.getDatabase());
        this.username = (jdbcUrl.getUsername() == null ? "" : jdbcUrl.getUsername());
        this.password = (jdbcUrl.getPassword() == null ? "" : jdbcUrl.getPassword());

        setDatatypeMappingFlags();
    }

    /**
     * Connect the client and perform handshake
     *
     * @throws QueryException  : handshake error, e.g wrong user or password
     * @throws IOException : connection error (host/port not available)
     */
    private void connect(String host, int port) throws QueryException, IOException{

        SocketFactory socketFactory = null;
        String socketFactoryName = jdbcUrl.getOptions().socketFactory;
        if (socketFactoryName != null) {
            try {
                socketFactory = (SocketFactory) (Class.forName(socketFactoryName).newInstance());
            } catch (Exception sfex){
                log.fine("Failed to create socket factory " + socketFactoryName);
                socketFactory = SocketFactory.getDefault();
            }
        }  else {
            socketFactory = SocketFactory.getDefault();
        }

        // Create socket with timeout if required
        if (jdbcUrl.getOptions().pipe != null) {
            socket = new org.mariadb.jdbc.internal.mysql.NamedPipeSocket(host, jdbcUrl.getOptions().pipe);
        } else if(jdbcUrl.getOptions().localSocket != null){
            try {
                socket = new org.mariadb.jdbc.internal.mysql.UnixDomainSocket(jdbcUrl.getOptions().localSocket);
            } catch( RuntimeException re) {
               //  could be e.g library loading error
                throw new IOException(re.getMessage(),re.getCause());
            }
        } else if(jdbcUrl.getOptions().sharedMemory != null) {
            try {
                socket = new SharedMemorySocket(jdbcUrl.getOptions().sharedMemory);
            } catch( RuntimeException re) {
                //  could be e.g library loading error
                throw new IOException(re.getMessage(),re.getCause());
            }
        } else {
            socket = socketFactory.createSocket();
        }

        try {
            if (jdbcUrl.getOptions().tcpNoDelay) socket.setTcpNoDelay(true);
            if (jdbcUrl.getOptions().tcpKeepAlive) socket.setKeepAlive(true);
            if (jdbcUrl.getOptions().tcpRcvBuf != null) socket.setReceiveBufferSize(jdbcUrl.getOptions().tcpRcvBuf);
            if (jdbcUrl.getOptions().tcpSndBuf != null) socket.setSendBufferSize(jdbcUrl.getOptions().tcpSndBuf);
            if (jdbcUrl.getOptions().tcpAbortiveClose) socket.setSoLinger(true, 0);
        } catch (Exception e) {
            if (log.isLoggable(Level.FINE))log.fine("Failed to set socket option: " + e.getLocalizedMessage());
        }

        // Bind the socket to a particular interface if the connection property
        // localSocketAddress has been defined.
        if (jdbcUrl.getOptions().localSocketAddress != null) {
            InetSocketAddress localAddress = new InetSocketAddress(jdbcUrl.getOptions().localSocketAddress, 0);
            socket.bind(localAddress);
        }

        if (!socket.isConnected()) {
            InetSocketAddress sockAddr = new InetSocketAddress(host, port);
            if (jdbcUrl.getOptions().connectTimeout != null) {
                socket.connect(sockAddr, jdbcUrl.getOptions().connectTimeout);
            } else {
                socket.connect(sockAddr);
            }
        }

<<<<<<< HEAD
       // Extract socketTimeout URL parameter
       String socketTimeoutString = info.getProperty("socketTimeout");
       Integer socketTimeout = null;
       if (socketTimeoutString != null) {
           try {
               socketTimeout = Integer.valueOf(socketTimeoutString);
           } catch (Exception e) {
               socketTimeout = null;
           }
       }
       if (socketTimeout != null)
           socket.setSoTimeout(socketTimeout);

       try {
           InputStream reader;
           reader = new BufferedInputStream(socket.getInputStream(), 32768);
           packetFetcher = new SyncPacketFetcher(reader);
           writer = new PacketOutputStream(socket.getOutputStream());
           RawPacket packet =  packetFetcher.getRawPacket();
           if (ReadUtil.isErrorPacket(packet)) {
               reader.close();
               ErrorPacket errorPacket = (ErrorPacket)ResultPacketFactory.createResultPacket(packet);
               throw new QueryException(errorPacket.getMessage());
           }
           final MySQLGreetingReadPacket greetingPacket = new MySQLGreetingReadPacket(packet);
           this.serverThreadId = greetingPacket.getServerThreadID();
           this.serverLanguage = greetingPacket.getServerLanguage();
           boolean useCompression = false;

           log.finest("Got greeting packet");
           this.version = greetingPacket.getServerVersion();
           parseVersion();
           byte packetSeq = 1;
           int capabilities =
                   MySQLServerCapabilities.LONG_PASSWORD |
                   MySQLServerCapabilities.IGNORE_SPACE |
                   MySQLServerCapabilities.CLIENT_PROTOCOL_41|
                   MySQLServerCapabilities.TRANSACTIONS|
                   MySQLServerCapabilities.SECURE_CONNECTION|
                   MySQLServerCapabilities.LOCAL_FILES|
                   MySQLServerCapabilities.MULTI_RESULTS|
                   MySQLServerCapabilities.FOUND_ROWS|
                   MySQLServerCapabilities.PLUGIN_AUTH;



           if(info.getProperty("allowMultiQueries") != null
        		   || (info.getProperty("rewriteBatchedStatements") != null
        		   && "true".equalsIgnoreCase(info.getProperty("rewriteBatchedStatements")))) {
              capabilities |= MySQLServerCapabilities.MULTI_STATEMENTS;
           }
           if(info.getProperty("useCompression") != null) {
               capabilities |= MySQLServerCapabilities.COMPRESS;
               useCompression = true;
           }
           if(info.getProperty("interactiveClient") != null) {
              capabilities |= MySQLServerCapabilities.CLIENT_INTERACTIVE;
           }
           // If a database is given, but createDB is not defined or is false,
           // then just try to connect to the given database
           if (database != null && !createDB())
               capabilities |= MySQLServerCapabilities.CONNECT_WITH_DB;
           
           if(info.getProperty("useSSL") != null &&
                   (greetingPacket.getServerCapabilities() & MySQLServerCapabilities.SSL) != 0 ) {
               capabilities |= MySQLServerCapabilities.SSL;
               AbbreviatedMySQLClientAuthPacket amcap = new AbbreviatedMySQLClientAuthPacket(capabilities);
               amcap.send(writer);

               boolean trustServerCertificate  =  info.getProperty("trustServerCertificate") != null;

               SSLSocketFactory f = getSSLSocketFactory(trustServerCertificate);
               SSLSocket sslSocket = (SSLSocket)f.createSocket(socket,
                       socket.getInetAddress().getHostAddress(),  socket.getPort(),  false);

               sslSocket.setEnabledProtocols(new String [] {"TLSv1"});
               sslSocket.setUseClientMode(true);
               sslSocket.startHandshake();
               socket = sslSocket;
               writer = new PacketOutputStream(socket.getOutputStream());
               reader = new BufferedInputStream(socket.getInputStream(), 32768);
               packetFetcher = new SyncPacketFetcher(reader);

               packetSeq++;
           } else if(info.getProperty("useSSL") != null){
               throw new QueryException("Trying to connect with ssl, but ssl not enabled in the server");
           }
=======
        // Extract socketTimeout URL parameter
        if (jdbcUrl.getOptions().socketTimeout != null) socket.setSoTimeout(jdbcUrl.getOptions().socketTimeout);

        try {
            InputStream reader;
            reader = new BufferedInputStream(socket.getInputStream(), 32768);
            packetFetcher = new SyncPacketFetcher(reader);
            writer = new PacketOutputStream(socket.getOutputStream());
            RawPacket packet =  packetFetcher.getRawPacket();
            if (ReadUtil.isErrorPacket(packet)) {
                reader.close();
                ErrorPacket errorPacket = (ErrorPacket)ResultPacketFactory.createResultPacket(packet);
                throw new QueryException(errorPacket.getMessage());
            }
>>>>>>> 76372ae6

            final MySQLGreetingReadPacket greetingPacket = new MySQLGreetingReadPacket(packet);
            this.serverThreadId = greetingPacket.getServerThreadID();
            this.serverLanguage = greetingPacket.getServerLanguage();

            this.version = greetingPacket.getServerVersion();
            parseVersion();
            byte packetSeq = 1;
            int capabilities =
                    MySQLServerCapabilities.LONG_PASSWORD |
                            MySQLServerCapabilities.IGNORE_SPACE |
                            MySQLServerCapabilities.CLIENT_PROTOCOL_41|
                            MySQLServerCapabilities.TRANSACTIONS|
                            MySQLServerCapabilities.SECURE_CONNECTION|
                            MySQLServerCapabilities.LOCAL_FILES|
                            MySQLServerCapabilities.MULTI_RESULTS|
                            MySQLServerCapabilities.FOUND_ROWS;


            if(jdbcUrl.getOptions().allowMultiQueries || (jdbcUrl.getOptions().rewriteBatchedStatements)) {
                capabilities |= MySQLServerCapabilities.MULTI_STATEMENTS;
            }

<<<<<<< HEAD
           final MySQLClientAuthPacket cap = new MySQLClientAuthPacket(this.username,
                   this.password,
                   database,
                   capabilities,
                   decideLanguage(),
                   greetingPacket.getSeed(),
                   packetSeq,
                   new byte[0],
                   greetingPacket.getPluginName());
           cap.send(writer);
           log.finest("Sending auth packet");
=======
            if(jdbcUrl.getOptions().useCompression) capabilities |= MySQLServerCapabilities.COMPRESS;
            if(jdbcUrl.getOptions().interactiveClient) capabilities |= MySQLServerCapabilities.CLIENT_INTERACTIVE;

            // If a database is given, but createDatabaseIfNotExist is not defined or is false,
            // then just try to connect to the given database
            if (database != null && !jdbcUrl.getOptions().createDatabaseIfNotExist)
                capabilities |= MySQLServerCapabilities.CONNECT_WITH_DB;

            if(jdbcUrl.getOptions().useSSL &&
                    (greetingPacket.getServerCapabilities() & MySQLServerCapabilities.SSL) != 0 ) {
                capabilities |= MySQLServerCapabilities.SSL;
                AbbreviatedMySQLClientAuthPacket amcap = new AbbreviatedMySQLClientAuthPacket(capabilities);
                amcap.send(writer);

                SSLSocketFactory f = getSSLSocketFactory(jdbcUrl.getOptions().trustServerCertificate);
                SSLSocket sslSocket = (SSLSocket)f.createSocket(socket,
                        socket.getInetAddress().getHostAddress(),  socket.getPort(),  false);

                sslSocket.setEnabledProtocols(new String [] {"TLSv1"});
                sslSocket.setUseClientMode(true);
                sslSocket.startHandshake();
                socket = sslSocket;
                writer = new PacketOutputStream(socket.getOutputStream());
                reader = new BufferedInputStream(socket.getInputStream(), 32768);
                packetFetcher = new SyncPacketFetcher(reader);

                packetSeq++;
            } else if(jdbcUrl.getOptions().useSSL){
                throw new QueryException("Trying to connect with ssl, but ssl not enabled in the server");
            }
>>>>>>> 76372ae6

            final MySQLClientAuthPacket cap = new MySQLClientAuthPacket(this.username,
                    this.password,
                    database,
                    capabilities,
                    decideLanguage(),
                    greetingPacket.getSeed(),
                    packetSeq);
            cap.send(writer);

<<<<<<< HEAD
           // Protocol::AuthSwitchRequest
           // Server asking for another authentication method
           if ((rp.getByteBuffer().get(0) & 0xFF) == 0xFE) {
               if ((greetingPacket.getServerCapabilities() & MySQLServerCapabilities.PLUGIN_AUTH) != 0) {
                   final Reader authReader = new Reader(rp);
                   authReader.readByte();
                   String plugin = authReader.readString("ASCII");
                   byte[] authData = authReader.readRawBytes();
                   rp = processPlugin(plugin, authData, rp.getPacketSeq() + 1);
               } else {
                   final MySQLClientOldPasswordAuthPacket oldPassPacket = new MySQLClientOldPasswordAuthPacket(
                           this.password, Utils.copyWithLength(greetingPacket.getSeed(),
                           8), rp.getPacketSeq() + 1);
                   oldPassPacket.send(writer);
                   rp = packetFetcher.getRawPacket();
               }

           }
=======
            RawPacket rp = packetFetcher.getRawPacket();

            if ((rp.getByteBuffer().get(0) & 0xFF) == 0xFE) {   // Server asking for old format password
                final MySQLClientOldPasswordAuthPacket oldPassPacket = new MySQLClientOldPasswordAuthPacket(
                        this.password, Utils.copyWithLength(greetingPacket.getSeed(),
                        8), rp.getPacketSeq() + 1);
                oldPassPacket.send(writer);
>>>>>>> 76372ae6

                rp = packetFetcher.getRawPacket();
            }

            checkErrorPacket(rp);
            ResultPacket resultPacket = ResultPacketFactory.createResultPacket(rp);
            OKPacket ok = (OKPacket)resultPacket;
            serverStatus = ok.getServerStatus();

            if (jdbcUrl.getOptions().useCompression) {
                writer = new PacketOutputStream(new CompressOutputStream(socket.getOutputStream()));
                packetFetcher = new SyncPacketFetcher(new DecompressInputStream(socket.getInputStream()));
            }

            // In JDBC, connection must start in autocommit mode.
            if ((serverStatus & ServerStatus.AUTOCOMMIT) == 0) {
                executeQuery(new MySQLQuery("set autocommit=1"));
            }
           SelectQueryResult qr = null;
           try {
               qr = (SelectQueryResult) executeQuery(new MySQLQuery("show variables like 'max_allowed_packet'"));
               qr.next();
               setMaxAllowedPacket(qr.getValueObject(1).getInt());
           } finally {
               if (qr != null)qr.close();
           }

           if (jdbcUrl.getOptions().sessionVariables != null) executeQuery(new MySQLQuery("set session " + jdbcUrl.getOptions().sessionVariables));

            // At this point, the driver is connected to the database, if createDB is true,
            // then just try to create the database and to use it
            if (checkIfMaster()) {
                if (jdbcUrl.getOptions().createDatabaseIfNotExist) {
                    // Try to create the database if it does not exist
                    String quotedDB = MySQLConnection.quoteIdentifier(this.database);
                    executeQuery(new MySQLQuery("CREATE DATABASE IF NOT EXISTS " + quotedDB));
                    executeQuery(new MySQLQuery("USE " + quotedDB));
                }
            }

            activeResult = null;
            moreResults = false;
            hasWarnings = false;
            connected = true;
            hostFailed = false;
        } catch (IOException e) {
            throw new QueryException("Could not connect to " + host + ":" +
                    port + ": " + e.getMessage(),
                    -1,
                    SQLExceptionMapper.SQLStates.CONNECTION_EXCEPTION.getSqlState(),
                    e);
        }

    }

    public boolean checkIfMaster() throws QueryException  {
        return isMasterConnection();
    }

    private boolean isServerLanguageUTF8MB4(byte serverLanguage) {
        Byte[] utf8mb4Languages = {
                (byte)45,(byte)46,(byte)224,(byte)225,(byte)226,(byte)227,(byte)228,
                (byte)229,(byte)230,(byte)231,(byte)232,(byte)233,(byte)234,(byte)235,
                (byte)236,(byte)237,(byte)238,(byte)239,(byte)240,(byte)241,(byte)242,
                (byte)243,(byte)245
        };
        return Arrays.asList(utf8mb4Languages).contains(serverLanguage);
    }
    private byte decideLanguage() {
        byte result = (byte) (isServerLanguageUTF8MB4(this.serverLanguage) ? this.serverLanguage : 33);
        return result;
    }

    private RawPacket processPlugin(String plugin, byte[] authData, int seqNo) throws QueryException, IOException {
        if (plugin.equals("mysql_native_password")) {
            // https://dev.mysql.com/doc/internals/en/secure-password-authentication.html#packet-Authentication::Native41
            try {
                writer.startPacket(seqNo);
                writer.write(Utils.encryptPassword(password, authData));
                writer.finishPacket();
            } catch (NoSuchAlgorithmException e) {
                throw new RuntimeException("Could not use SHA-1, failing", e);
            }
        } else if (plugin.equals("mysql_clear_password")) {
            // https://dev.mysql.com/doc/internals/en/clear-text-authentication.html
            writer.startPacket(seqNo);
            writer.write(password.getBytes());
            writer.write(0);
            writer.finishPacket();
        } else if (plugin.equals("dialog")) {
            boolean echo;
            byte[] promptb;
            RawPacket rp;
            ResultPacket resultPacket;
            while (true) {
                writer.startPacket(seqNo);
                if (authData[0] == 0x04) {
                    echo = false;
                } else if (authData[0] == 0x02) {
                    echo = true;
                }
                promptb = new byte[authData.length -1];
                for (int i=0; i < (authData.length -1); ++i) {
                    promptb[i] = authData[i+1];
                }
                String prompt = new String(promptb);

                if (prompt.equals("Password: ")) {
                    writer.write(password.getBytes());
                    writer.write(0);
                } else {
                    // TODO critical implementation piece
                    // we cant' just assume everything is a password
                    // writer.write(  Dialog(echo, prompt).response())
                    writer.write(password.getBytes());
                    writer.write(0);
                }
                writer.finishPacket();

                rp = packetFetcher.getRawPacket();
                checkErrorPacket(rp);
                resultPacket = ResultPacketFactory.createResultPacket(rp);
                if (resultPacket.getResultType() == ResultPacket.ResultType.OK) {
                    break;
                }
                if ((rp.getByteBuffer().get(0) & 0xFF) == 0x01) {
                    seqNo = rp.getPacketSeq();
                    Reader reader = new Reader(rp);
                    reader.skipByte();
                    authData = reader.readRawBytes();
                    continue;
                }
                throw new QueryException("Unexpected packet");
            }
            return rp;
        } else {
            throw new QueryException("Unknown plugin " + plugin);
        }
        return packetFetcher.getRawPacket();
    }

    void checkErrorPacket(RawPacket rp) throws QueryException{
        if (rp.getByteBuffer().get(0) == -1) {
            ErrorPacket ep = new ErrorPacket(rp);
            String message = ep.getMessage();
            throw new QueryException("Could not connect: " + message);
        }
    }


    void readEOFPacket() throws QueryException, IOException {
        RawPacket rp = packetFetcher.getRawPacket();
        checkErrorPacket(rp);
        ResultPacket resultPacket = ResultPacketFactory.createResultPacket(rp);
        if (resultPacket.getResultType() != ResultPacket.ResultType.EOF) {
            throw new QueryException("Unexpected packet type " + resultPacket.getResultType()  +
                    "insted of EOF");
        }
        EOFPacket eof = (EOFPacket)resultPacket;
        this.hasWarnings = eof.getWarningCount() > 0;
        this.serverStatus = eof.getStatusFlags();
    }

    void readOKPacket()  throws QueryException, IOException  {
        RawPacket rp = packetFetcher.getRawPacket();
        checkErrorPacket(rp);
        ResultPacket resultPacket = ResultPacketFactory.createResultPacket(rp);
        if (resultPacket.getResultType() != ResultPacket.ResultType.OK) {
            throw new QueryException("Unexpected packet type " + resultPacket.getResultType()  +
                    "insted of OK");
        }
        OKPacket ok = (OKPacket)resultPacket;
        this.hasWarnings = ok.getWarnings() > 0;
        this.serverStatus = ok.getServerStatus();
    }

    public class PrepareResult {
        public int statementId;
        public MySQLColumnInformation[] columns;
        public MySQLColumnInformation[] parameters;
        public PrepareResult(int statementId, MySQLColumnInformation[] columns,  MySQLColumnInformation parameters[]) {
            this.statementId = statementId;
            this.columns = columns;
            this.parameters = parameters;
        }
    }

    @Override
    public  PrepareResult prepare(String sql) throws QueryException {
        try {
            writer.startPacket(0);
            writer.write(0x16);
            writer.write(sql.getBytes("UTF8"));
            writer.finishPacket();

            RawPacket rp  = packetFetcher.getRawPacket();
            checkErrorPacket(rp);
            byte b = rp.getByteBuffer().get(0);
            if (b == 0) {
                /* Prepared Statement OK */
                Reader r = new Reader(rp);
                r.readByte(); /* skip field count */
                int statementId = r.readInt();
                int numColumns = r.readShort();
                int numParams = r.readShort();
                r.readByte(); // reserved
                this.hasWarnings = r.readShort() > 0;
                MySQLColumnInformation[] params = new MySQLColumnInformation[numParams];
                if (numParams > 0) {
                    for (int i = 0; i < numParams; i++) {
                        params[i] = new MySQLColumnInformation(packetFetcher.getRawPacket());
                    }
                    readEOFPacket();
                }
                MySQLColumnInformation[] columns = new MySQLColumnInformation[numColumns];
                if (numColumns > 0) {
                    for (int i = 0; i < numColumns; i++) {
                        columns[i] = new MySQLColumnInformation(packetFetcher.getRawPacket());
                    }
                    readEOFPacket();
                }

                return new PrepareResult(statementId,columns,params);
            } else {
                throw new QueryException("Unexpected packet returned by server, first byte " + b);
            }
        } catch (IOException e) {
            throw new QueryException(e.getMessage(), -1,
                    SQLExceptionMapper.SQLStates.CONNECTION_EXCEPTION.getSqlState(),
                    e);
        }
    }

    @Override
    public void closePreparedStatement(int statementId) throws QueryException {
        lock.writeLock().lock();
        try {
            writer.startPacket(0);
            writer.write(0x19); /*COM_STMT_CLOSE*/
            writer.write(statementId);
            writer.finishPacket();
        } catch(IOException e) {
            throw new QueryException(e.getMessage(), -1,
                    SQLExceptionMapper.SQLStates.CONNECTION_EXCEPTION.getSqlState(),
                    e);
        } finally {
            lock.writeLock().unlock();
        }
    }

    public void setHostFailedWithoutProxy() {
        hostFailed = true;
        close();
    }

    public JDBCUrl getJdbcUrl() {
        return jdbcUrl;
    }

    public static MySQLProtocol getNewProtocol(FailoverProxy proxy, JDBCUrl jdbcUrl) {
        MySQLProtocol newProtocol = new MySQLProtocol(jdbcUrl, proxy.lock);
        newProtocol.setProxy(proxy);
        return newProtocol;
    }

    @Override
    public boolean getAutocommit() {
        lock.readLock().lock();
        try {
            return ((serverStatus & ServerStatus.AUTOCOMMIT) != 0);
        } finally {
            lock.readLock().unlock();
        }

    }

    public boolean isMasterConnection() {
        return ParameterConstant.TYPE_MASTER.equals(currentHost.type);
    }

    public boolean mustBeMasterConnection() { return true; }

    @Override
    public boolean noBackslashEscapes() {
        lock.readLock().lock();
        try {
            return ((serverStatus & ServerStatus.NO_BACKSLASH_ESCAPES) != 0);
        } finally {
            lock.readLock().unlock();
        }
    }

    public void connect() throws QueryException {
        if (!isClosed()) {
            close();
        }
        try {
            connect(currentHost.host, currentHost.port);
            return;
        } catch (IOException e) {
            throw new QueryException("Could not connect to " + currentHost + "." + e.getMessage(), -1, SQLExceptionMapper.SQLStates.CONNECTION_EXCEPTION.getSqlState(), e);
        }
    }

    public void connectWithoutProxy() throws QueryException {
        if (!isClosed()) {
            close();
        }

        List<HostAddress> addrs = jdbcUrl.getHostAddresses();

        // There could be several addresses given in the URL spec, try all of them, and throw exception if all hosts
        // fail.
        for(int i = 0; i < addrs.size(); i++) {
            currentHost = addrs.get(i);
            try {
                connect(currentHost.host, currentHost.port);
                return;
            } catch (IOException e) {
                if (i == addrs.size() - 1) {
                    throw new QueryException("Could not connect to " + HostAddress.toString(addrs) +
                            " : " + e.getMessage(),  -1,  SQLExceptionMapper.SQLStates.CONNECTION_EXCEPTION.getSqlState(), e);
                }
            }
        }
    }
    public boolean shouldReconnectWithoutProxy() {
        return (!inTransaction() && hostFailed && jdbcUrl.getOptions().autoReconnect);
    }

    /**
     * loop until found the failed connection.
     *
     * @param listener current listener
     * @param addresses list of HostAddress to loop
     * @param blacklist current blacklist
     * @param searchFilter search parameter
     * @throws QueryException if not found
     */
    public static void loop(Listener listener, final List<HostAddress> addresses, Map<HostAddress, Long> blacklist, SearchFilter searchFilter) throws QueryException {
        if (log.isLoggable(Level.FINE)) {
            log.fine("searching for master:" + searchFilter.isSearchForMaster() + " replica:" + searchFilter.isSearchForSlave() + " addresses:" + addresses );
        }

        MySQLProtocol protocol;
        List<HostAddress> loopAddresses = new LinkedList<>(addresses);
        int maxConnectionTry = listener.getRetriesAllDown();
        QueryException lastQueryException = null;
        while (!loopAddresses.isEmpty() || (!searchFilter.isUniqueLoop() && maxConnectionTry > 0)) {
            protocol = getNewProtocol(listener.getProxy(), listener.getJdbcUrl());

            if (listener.isExplicitClosed()) return;
            maxConnectionTry--;

            try {
                protocol.setHostAddress(loopAddresses.get(0));
                loopAddresses.remove(0);

                if (log.isLoggable(Level.FINE)) log.fine("trying to connect to " + protocol.getHostAddress());
                protocol.connect();
                blacklist.remove(protocol.getHostAddress());
                if (log.isLoggable(Level.FINE)) log.fine("connected to primary " + protocol.getHostAddress());
                listener.foundActiveMaster(protocol);
                return;

            } catch (QueryException e) {
                blacklist.put(protocol.getHostAddress(), System.currentTimeMillis());
                if (log.isLoggable(Level.FINE)) log.fine("Could not connect to " + protocol.getHostAddress() + " searching: " + searchFilter + " error: " + e.getMessage());
                lastQueryException = e;
            }

            //loop is set so
            if (loopAddresses.isEmpty() && !searchFilter.isUniqueLoop() && maxConnectionTry > 0) {
                loopAddresses = new LinkedList<>(addresses);
            }
        }
        if (lastQueryException != null) {
            throw new QueryException("No active connection found for master", lastQueryException.getErrorCode(), lastQueryException.getSqlState(), lastQueryException);
        }
        throw new QueryException("No active connection found for master");
    }

    @Override
    public boolean inTransaction() {
        lock.readLock().lock();
        try {
            return ((serverStatus & ServerStatus.IN_TRANSACTION) != 0);
        } finally {
            lock.readLock().unlock();
        }
    }

    private void setDatatypeMappingFlags() {
        datatypeMappingFlags = 0;
        if (jdbcUrl.getOptions().tinyInt1isBit) datatypeMappingFlags |= MySQLValueObject.TINYINT1_IS_BIT;
        if (jdbcUrl.getOptions().yearIsDateType) datatypeMappingFlags |= MySQLValueObject.YEAR_IS_DATE_TYPE;
    }

    @Override
    public Options getOptions() {
        return jdbcUrl.getOptions();
    }

    void skip() throws IOException, QueryException{
        if (activeResult != null) {
            activeResult.close();
        }

        while (moreResults) {
            getMoreResults(true);
        }

    }

    @Override
    public boolean  hasMoreResults() {
        return moreResults;
    }


    protected static void close(PacketFetcher fetcher, PacketOutputStream packetOutputStream, Socket socket) throws QueryException {
        ClosePacket closePacket = new ClosePacket();
        try {
            try {
                closePacket.send(packetOutputStream);
                socket.shutdownOutput();
                socket.setSoTimeout(3);
                InputStream is = socket.getInputStream();
                while(is.read() != -1) {}
            } catch (Throwable t) {
            }
            packetOutputStream.close();
            fetcher.close();
        } catch (IOException e) {
            throw new QueryException("Could not close connection: " + e.getMessage(),
                    -1,
                    SQLExceptionMapper.SQLStates.CONNECTION_EXCEPTION.getSqlState(),
                    e);
        } finally {
            try {
                socket.close();
            } catch (IOException e) {
                log.warning("Could not close socket");
            }
        }
    }


    public void closeExplicit() {
        this.explicitClosed = true;
        close();
    }
    /**
     * Closes socket and stream readers/writers
     * Attempts graceful shutdown.
     */
    @Override
    public void close() {
        if (lock != null) lock.writeLock().lock();
        try {
            /* If a streaming result set is open, close it.*/
            skip();
        } catch (Exception e) {
            /* eat exception */
        }
        try {
            if (log.isLoggable(Level.FINEST)) log.finest("Closing connection  " + currentHost);
            close(packetFetcher, writer, socket);
        } catch (Exception e) {
            // socket is closed, so it is ok to ignore exception
            log.fine("got exception " + e + " while closing connection");
        } finally {
            this.connected = false;

            if (lock != null) lock.writeLock().unlock();
        }
    }

    public void rollback() {
        lock.writeLock().lock();
        try {
            if (inTransaction()) executeQuery(new MySQLQuery("ROLLBACK"));
        } catch (Exception e) {
            /* eat exception */
        } finally {
            lock.writeLock().unlock();
        }
    }

    /**
     * @return true if the connection is closed
     */
    @Override
    public boolean isClosed() {
        return !this.connected;
    }

    /**
     * create a CachedSelectResult - precondition is that a result set packet has been read
     *
     * @param packet the result set packet from the server
     * @return a CachedSelectResult
     * @throws java.io.IOException when something goes wrong while reading/writing from the server
     */
    private SelectQueryResult createQueryResult(final ResultSetPacket packet, boolean streaming) throws IOException, QueryException {

        StreamingSelectResult streamingResult =   StreamingSelectResult.createStreamingSelectResult(packet, packetFetcher, this);
        if (streaming)
            return streamingResult;

        return CachedSelectResult.createCachedSelectResult(streamingResult);
    }

    @Override
    public void setCatalog(final String database) throws QueryException {
        lock.writeLock().lock();
        log.finest("Selecting db " + database);
        final SelectDBPacket packet = new SelectDBPacket(database);
        try {
            packet.send(writer);
            final RawPacket rawPacket = packetFetcher.getRawPacket();
            ResultPacket rs = ResultPacketFactory.createResultPacket(rawPacket);
            if (rs.getResultType() == ResultPacket.ResultType.ERROR) {
                throw new QueryException("Could not select database '" + database +"' : "+ ((ErrorPacket) rs).getMessage());
            }
            this.database = database;
        } catch (IOException e) {
            throw new QueryException("Could not select database '" + database +"' :"+ e.getMessage(),
                    -1,
                    SQLExceptionMapper.SQLStates.CONNECTION_EXCEPTION.getSqlState(),
                    e);
        } finally {
            lock.writeLock().unlock();
        }
    }

    @Override
    public String getServerVersion() {
        return version;
    }

    @Override
    public void setReadonly(final boolean readOnly) {
        this.readOnly = readOnly;
    }

    @Override
    public boolean getReadonly() {
        return readOnly;
    }


    @Override
    public HostAddress getHostAddress() {
        return currentHost;
    }
    public void setHostAddress(HostAddress host) {
        this.currentHost = host;
        this.readOnly = ParameterConstant.TYPE_SLAVE.equals(this.currentHost.type);
    }
    @Override
    public String getHost() {
        return currentHost.host;
    }
    public void setProxy(FailoverProxy proxy) {
        this.proxy = proxy;
    }
    public FailoverProxy getProxy() {
        return proxy;
    }

    @Override
    public int getPort() {
        return currentHost.port;
    }

    @Override
    public String getDatabase() {
        return database;
    }

    @Override
    public String getUsername() {
        return username;
    }

    @Override
    public String getPassword() {
        return password;
    }

    @Override
    public boolean ping() throws QueryException {
        lock.writeLock().lock();
        try {
            final MySQLPingPacket pingPacket = new MySQLPingPacket();
            try {
                pingPacket.send(writer);
                if (log.isLoggable(Level.FINEST))log.finest("Sent ping packet");
                final RawPacket rawPacket = packetFetcher.getRawPacket();
                return ResultPacketFactory.createResultPacket(rawPacket).getResultType() == ResultPacket.ResultType.OK;
            } catch (IOException e) {
                throw new QueryException("Could not ping: " + e.getMessage(),
                        -1,
                        SQLExceptionMapper.SQLStates.CONNECTION_EXCEPTION.getSqlState(),
                        e);
            }
        } finally {
            lock.writeLock().unlock();
        }
    }

    @Override
    public QueryResult executeQuery(Query dQuery)  throws QueryException {
        return executeQuery(dQuery, false);
    }

    @Override
    public QueryResult getResult(List<Query> dQueries, boolean streaming) throws QueryException {

        RawPacket rawPacket;
        ResultPacket resultPacket;
        try {
            rawPacket = packetFetcher.getRawPacket();
            resultPacket = ResultPacketFactory.createResultPacket(rawPacket);

            if (resultPacket.getResultType() == ResultPacket.ResultType.LOCALINFILE) {
                // Server request the local file (LOCAL DATA LOCAL INFILE)
                // We do accept general URLs, too. If the localInfileStream is
                // set, use that.

                InputStream is;
                if (localInfileInputStream == null) {
                    LocalInfilePacket localInfilePacket = (LocalInfilePacket) resultPacket;
                    if (log.isLoggable(Level.FINEST)) log.finest("sending local file " + localInfilePacket.getFileName());
                    String localInfile = localInfilePacket.getFileName();

                    try {
                        URL u = new URL(localInfile);
                        is = u.openStream();
                    } catch (IOException ioe) {
                        is = new FileInputStream(localInfile);
                    }
                } else {
                    is = localInfileInputStream;
                    localInfileInputStream = null;
                }

                writer.sendFile(is, rawPacket.getPacketSeq() + 1);
                is.close();
                rawPacket = packetFetcher.getRawPacket();
                resultPacket = ResultPacketFactory.createResultPacket(rawPacket);
            }
        } catch (SocketTimeoutException ste) {
            this.close();
            throw new QueryException("Could not read resultset: " + ste.getMessage(),
                    -1,
                    SQLExceptionMapper.SQLStates.CONNECTION_EXCEPTION.getSqlState(),
                    ste);
        } catch (IOException e) {
            throw new QueryException("Could not read resultset: " + e.getMessage(),
                    -1,
                    SQLExceptionMapper.SQLStates.CONNECTION_EXCEPTION.getSqlState(),
                    e);
        }

        switch (resultPacket.getResultType()) {
            case ERROR:
                this.moreResults = false;
                this.hasWarnings = false;
                ErrorPacket ep = (ErrorPacket) resultPacket;
                if (dQueries != null && dQueries.size() == 1) {
                    log.warning("Could not execute query " + dQueries.get(0) + ": " + ((ErrorPacket) resultPacket).getMessage());
                } else {
                    log.warning("Got error from server: " + ((ErrorPacket) resultPacket).getMessage());
                }
                throw new QueryException(ep.getMessage(), ep.getErrorNumber(), ep.getSqlState());

            case OK:
                final OKPacket okpacket = (OKPacket) resultPacket;
                serverStatus = okpacket.getServerStatus();
                this.moreResults = ((serverStatus & ServerStatus.MORE_RESULTS_EXISTS) != 0);
                this.hasWarnings = (okpacket.getWarnings() > 0);
                final QueryResult updateResult = new UpdateResult(okpacket.getAffectedRows(),
                        okpacket.getWarnings(),
                        okpacket.getMessage(),
                        okpacket.getInsertId());
                if (log.isLoggable(Level.FINEST)) log.finest("OK, " + okpacket.getAffectedRows());
                return updateResult;
            case RESULTSET:
                this.hasWarnings = false;
                ResultSetPacket resultSetPacket = (ResultSetPacket) resultPacket;
                try {
                    return this.createQueryResult(resultSetPacket, streaming);
                } catch (IOException e) {

                    throw new QueryException("Could not read result set: " + e.getMessage(),
                            -1,
                            SQLExceptionMapper.SQLStates.CONNECTION_EXCEPTION.getSqlState(),
                            e);
                }
            default:
                log.severe("Could not parse result..." + resultPacket.getResultType());
                throw new QueryException("Could not parse result", (short) -1, SQLExceptionMapper.SQLStates.INTERRUPTED_EXCEPTION.getSqlState());
        }

    }

    @Override
    public QueryResult executeQuery(final Query query, boolean streaming) throws QueryException {
        List<Query> queries = new ArrayList<Query>();
        queries.add(query);
        return executeQuery(queries, streaming, false, 0);
    }

    public QueryResult executeQuery(final List<Query> dQueries, boolean streaming, boolean isRewritable, int rewriteOffset) throws QueryException {
        for (Query query : dQueries) query.validate();

        this.moreResults = false;
        final StreamedQueryPacket packet = new StreamedQueryPacket(dQueries, isRewritable, rewriteOffset);
        try {
            packet.send(writer);
        } catch (MaxAllowedPacketException e) {
            if (e.isMustReconnect()) connect();
            throw new QueryException("Could not send query: " + e.getMessage(), -1, SQLExceptionMapper.SQLStates.INTERRUPTED_EXCEPTION.getSqlState(), e);
        } catch (IOException e) {
            throw new QueryException("Could not send query: " + e.getMessage(), -1, SQLExceptionMapper.SQLStates.CONNECTION_EXCEPTION.getSqlState(), e);
        }

        try {
            return getResult(dQueries, streaming);
        } catch (QueryException qex) {
            if (qex.getCause() instanceof SocketTimeoutException) {
                throw new QueryException("Connection timed out", -1, SQLExceptionMapper.SQLStates.CONNECTION_EXCEPTION.getSqlState(), qex);
            } else {
                throw qex;
            }
        }
    }




    private String getServerVariable(String variable) throws QueryException {
        CachedSelectResult qr = (CachedSelectResult) executeQuery(new MySQLQuery("select @@" + variable));
        try {
            if (!qr.next()) {
                throw new QueryException("Could not get variable: " + variable);
            }
        }
        catch (IOException ioe ){
            throw new QueryException(ioe.getMessage(), 0, "HYOOO", ioe);
        }

        try {
            String value = qr.getValueObject(0).getString();
            return value;
        } catch (NoSuchColumnException e) {
            throw new QueryException("Could not get variable: " + variable);
        }
    }


    /**
     * cancels the current query - clones the current protocol and executes a query using the new connection
     *
     * @throws QueryException never thrown
     * @throws IOException if Host is not responding
     */
    @Override
    public  void cancelCurrentQuery() throws QueryException, IOException {
        MySQLProtocol copiedProtocol = new MySQLProtocol(jdbcUrl, null);
        copiedProtocol.setHostAddress(getHostAddress());
        copiedProtocol.connect();
        //no lock, because there is already a query running that possessed the lock.
        copiedProtocol.executeQuery(new MySQLQuery("KILL QUERY " + serverThreadId));
        copiedProtocol.close();
    }

    @Override
    public QueryResult getMoreResults(boolean streaming) throws QueryException {
        if(!moreResults)
            return null;
        return getResult(null, streaming);
    }

    public static String hexdump(byte[] buffer, int offset) {
        StringBuffer dump = new StringBuffer();
        if ((buffer.length - offset) > 0) {
            dump.append(String.format("%02x", buffer[offset]));
            for (int i = offset + 1; i < buffer.length; i++) {
                dump.append(String.format("%02x", buffer[i]));
            }
        }
        return dump.toString();
    }

    public static String hexdump(ByteBuffer bb, int offset) {
        byte[] b = new byte[bb.remaining()];
        bb.mark();
        bb.get(b);
        bb.reset();
        return hexdump(b, offset);
    }


    @Override
    public boolean hasUnreadData() {
        lock.readLock().lock();
        try {
            return (activeResult != null);
        } finally {
            lock.readLock().unlock();
        }

    }

    @Override
    public void setMaxRows(int max) throws QueryException {
        if (maxRows != max) {
            if (max == 0) {
                executeQuery(new MySQLQuery("set @@SQL_SELECT_LIMIT=DEFAULT"));
            } else {
                executeQuery(new MySQLQuery("set @@SQL_SELECT_LIMIT=" + max));
            }
            maxRows = max;
        }
    }
    public void setInternalMaxRows(int max) {
        if (maxRows != max) {
            maxRows = max;
        }
    }

    public int getMaxRows() {
        return maxRows;
    }

    void parseVersion() {
        String[] a = version.split("[^0-9]");
        if (a.length > 0)
            majorVersion = Integer.parseInt(a[0]);
        if (a.length > 1)
            minorVersion = Integer.parseInt(a[1]);
        if (a.length > 2)
            patchVersion = Integer.parseInt(a[2]);
    }

    @Override
    public int getMajorServerVersion() {
        return majorVersion;

    }
    @Override
    public int getMinorServerVersion() {
        return minorVersion;
    }

    @Override
    public boolean versionGreaterOrEqual(int major, int minor, int patch) {
        if (this.majorVersion > major)
            return true;
        if (this.majorVersion < major)
            return false;
    	/*
    	 * Major versions are equal, compare minor versions
    	 */
        if (this.minorVersion > minor)
            return true;
        if (this.minorVersion < minor)
            return false;

    	/*
    	 * Minor versions are equal, compare patch version
    	 */
        if (this.patchVersion > patch)
            return true;
        if (this.patchVersion < patch)
            return false;

    	/* Patch versions are equal => versions are equal */
        return true;
    }
    @Override
    public void setLocalInfileInputStream(InputStream inputStream) {
        this.localInfileInputStream = inputStream;
    }

    public int getMaxAllowedPacket() {
        return this.maxAllowedPacket;
    }

	public void setMaxAllowedPacket(int maxAllowedPacket) {
        this.maxAllowedPacket = maxAllowedPacket;
		writer.setMaxAllowedPacket(maxAllowedPacket);
	}

	/**
	 * Sets the connection timeout.
	 * @param timeout     the timeout, in milliseconds
	 * @throws SocketException  if there is an error in the underlying protocol, such as a TCP error.
	 */
    @Override
    public void setTimeout(int timeout) throws SocketException {
        lock.writeLock().lock();
        try {
            this.getOptions().socketTimeout = timeout;
            this.socket.setSoTimeout(timeout);
        } finally {
            lock.writeLock().unlock();
        }
    }
    /**
     * Returns the connection timeout in milliseconds.
     * @return the connection timeout in milliseconds.
     * @throws SocketException  if there is an error in the underlying protocol, such as a TCP error.
     */
    @Override
    public int getTimeout() throws SocketException {
        return this.socket.getSoTimeout();
    }

    @Override
    public boolean getPinGlobalTxToPhysicalConnection() {
        return this.jdbcUrl.getOptions().pinGlobalTxToPhysicalConnection;
    }


    public void setTransactionIsolation(final int level) throws QueryException {
        lock.writeLock().lock();
        try {
            String query = "SET SESSION TRANSACTION ISOLATION LEVEL";
            switch (level) {
                case Connection.TRANSACTION_READ_UNCOMMITTED:
                    query += " READ UNCOMMITTED";
                    break;
                case Connection.TRANSACTION_READ_COMMITTED:
                    query += " READ COMMITTED";
                    break;
                case Connection.TRANSACTION_REPEATABLE_READ:
                    query += " REPEATABLE READ";
                    break;
                case Connection.TRANSACTION_SERIALIZABLE:
                    query += " SERIALIZABLE";
                    break;
                default:
                    throw new QueryException("Unsupported transaction isolation level");
            }
            executeQuery(new MySQLQuery(query));
            transactionIsolationLevel = level;
        } finally {
            lock.writeLock().unlock();
        }
    }
    public int getTransactionIsolationLevel() {
        return transactionIsolationLevel;
    }

    public boolean hasWarnings() {
        lock.readLock().lock();
        try {
            return hasWarnings;
        } finally {
            lock.readLock().unlock();
        }
    }

    public boolean isConnected() {
        lock.readLock().lock();
        try {
            return connected;
        } finally {
            lock.readLock().unlock();
        }
    }

    public long getServerThreadId(){
        return serverThreadId;
    }
    public int getDatatypeMappingFlags() {
        return datatypeMappingFlags;
    }

    public void closeIfActiveResult() {
        if (activeResult != null) activeResult.close();
    }

    public boolean isExplicitClosed() {
        return explicitClosed;
    }

}<|MERGE_RESOLUTION|>--- conflicted
+++ resolved
@@ -290,95 +290,6 @@
             }
         }
 
-<<<<<<< HEAD
-       // Extract socketTimeout URL parameter
-       String socketTimeoutString = info.getProperty("socketTimeout");
-       Integer socketTimeout = null;
-       if (socketTimeoutString != null) {
-           try {
-               socketTimeout = Integer.valueOf(socketTimeoutString);
-           } catch (Exception e) {
-               socketTimeout = null;
-           }
-       }
-       if (socketTimeout != null)
-           socket.setSoTimeout(socketTimeout);
-
-       try {
-           InputStream reader;
-           reader = new BufferedInputStream(socket.getInputStream(), 32768);
-           packetFetcher = new SyncPacketFetcher(reader);
-           writer = new PacketOutputStream(socket.getOutputStream());
-           RawPacket packet =  packetFetcher.getRawPacket();
-           if (ReadUtil.isErrorPacket(packet)) {
-               reader.close();
-               ErrorPacket errorPacket = (ErrorPacket)ResultPacketFactory.createResultPacket(packet);
-               throw new QueryException(errorPacket.getMessage());
-           }
-           final MySQLGreetingReadPacket greetingPacket = new MySQLGreetingReadPacket(packet);
-           this.serverThreadId = greetingPacket.getServerThreadID();
-           this.serverLanguage = greetingPacket.getServerLanguage();
-           boolean useCompression = false;
-
-           log.finest("Got greeting packet");
-           this.version = greetingPacket.getServerVersion();
-           parseVersion();
-           byte packetSeq = 1;
-           int capabilities =
-                   MySQLServerCapabilities.LONG_PASSWORD |
-                   MySQLServerCapabilities.IGNORE_SPACE |
-                   MySQLServerCapabilities.CLIENT_PROTOCOL_41|
-                   MySQLServerCapabilities.TRANSACTIONS|
-                   MySQLServerCapabilities.SECURE_CONNECTION|
-                   MySQLServerCapabilities.LOCAL_FILES|
-                   MySQLServerCapabilities.MULTI_RESULTS|
-                   MySQLServerCapabilities.FOUND_ROWS|
-                   MySQLServerCapabilities.PLUGIN_AUTH;
-
-
-
-           if(info.getProperty("allowMultiQueries") != null
-        		   || (info.getProperty("rewriteBatchedStatements") != null
-        		   && "true".equalsIgnoreCase(info.getProperty("rewriteBatchedStatements")))) {
-              capabilities |= MySQLServerCapabilities.MULTI_STATEMENTS;
-           }
-           if(info.getProperty("useCompression") != null) {
-               capabilities |= MySQLServerCapabilities.COMPRESS;
-               useCompression = true;
-           }
-           if(info.getProperty("interactiveClient") != null) {
-              capabilities |= MySQLServerCapabilities.CLIENT_INTERACTIVE;
-           }
-           // If a database is given, but createDB is not defined or is false,
-           // then just try to connect to the given database
-           if (database != null && !createDB())
-               capabilities |= MySQLServerCapabilities.CONNECT_WITH_DB;
-           
-           if(info.getProperty("useSSL") != null &&
-                   (greetingPacket.getServerCapabilities() & MySQLServerCapabilities.SSL) != 0 ) {
-               capabilities |= MySQLServerCapabilities.SSL;
-               AbbreviatedMySQLClientAuthPacket amcap = new AbbreviatedMySQLClientAuthPacket(capabilities);
-               amcap.send(writer);
-
-               boolean trustServerCertificate  =  info.getProperty("trustServerCertificate") != null;
-
-               SSLSocketFactory f = getSSLSocketFactory(trustServerCertificate);
-               SSLSocket sslSocket = (SSLSocket)f.createSocket(socket,
-                       socket.getInetAddress().getHostAddress(),  socket.getPort(),  false);
-
-               sslSocket.setEnabledProtocols(new String [] {"TLSv1"});
-               sslSocket.setUseClientMode(true);
-               sslSocket.startHandshake();
-               socket = sslSocket;
-               writer = new PacketOutputStream(socket.getOutputStream());
-               reader = new BufferedInputStream(socket.getInputStream(), 32768);
-               packetFetcher = new SyncPacketFetcher(reader);
-
-               packetSeq++;
-           } else if(info.getProperty("useSSL") != null){
-               throw new QueryException("Trying to connect with ssl, but ssl not enabled in the server");
-           }
-=======
         // Extract socketTimeout URL parameter
         if (jdbcUrl.getOptions().socketTimeout != null) socket.setSoTimeout(jdbcUrl.getOptions().socketTimeout);
 
@@ -393,7 +304,6 @@
                 ErrorPacket errorPacket = (ErrorPacket)ResultPacketFactory.createResultPacket(packet);
                 throw new QueryException(errorPacket.getMessage());
             }
->>>>>>> 76372ae6
 
             final MySQLGreetingReadPacket greetingPacket = new MySQLGreetingReadPacket(packet);
             this.serverThreadId = greetingPacket.getServerThreadID();
@@ -410,26 +320,14 @@
                             MySQLServerCapabilities.SECURE_CONNECTION|
                             MySQLServerCapabilities.LOCAL_FILES|
                             MySQLServerCapabilities.MULTI_RESULTS|
-                            MySQLServerCapabilities.FOUND_ROWS;
+                            MySQLServerCapabilities.FOUND_ROWS|
+                            MySQLServerCapabilities.PLUGIN_AUTH;
 
 
             if(jdbcUrl.getOptions().allowMultiQueries || (jdbcUrl.getOptions().rewriteBatchedStatements)) {
                 capabilities |= MySQLServerCapabilities.MULTI_STATEMENTS;
             }
 
-<<<<<<< HEAD
-           final MySQLClientAuthPacket cap = new MySQLClientAuthPacket(this.username,
-                   this.password,
-                   database,
-                   capabilities,
-                   decideLanguage(),
-                   greetingPacket.getSeed(),
-                   packetSeq,
-                   new byte[0],
-                   greetingPacket.getPluginName());
-           cap.send(writer);
-           log.finest("Sending auth packet");
-=======
             if(jdbcUrl.getOptions().useCompression) capabilities |= MySQLServerCapabilities.COMPRESS;
             if(jdbcUrl.getOptions().interactiveClient) capabilities |= MySQLServerCapabilities.CLIENT_INTERACTIVE;
 
@@ -460,7 +358,6 @@
             } else if(jdbcUrl.getOptions().useSSL){
                 throw new QueryException("Trying to connect with ssl, but ssl not enabled in the server");
             }
->>>>>>> 76372ae6
 
             final MySQLClientAuthPacket cap = new MySQLClientAuthPacket(this.username,
                     this.password,
@@ -468,39 +365,29 @@
                     capabilities,
                     decideLanguage(),
                     greetingPacket.getSeed(),
-                    packetSeq);
+                    packetSeq,
+                    new byte[0],
+                    greetingPacket.getPluginName());
             cap.send(writer);
 
-<<<<<<< HEAD
-           // Protocol::AuthSwitchRequest
-           // Server asking for another authentication method
-           if ((rp.getByteBuffer().get(0) & 0xFF) == 0xFE) {
-               if ((greetingPacket.getServerCapabilities() & MySQLServerCapabilities.PLUGIN_AUTH) != 0) {
-                   final Reader authReader = new Reader(rp);
-                   authReader.readByte();
-                   String plugin = authReader.readString("ASCII");
-                   byte[] authData = authReader.readRawBytes();
-                   rp = processPlugin(plugin, authData, rp.getPacketSeq() + 1);
-               } else {
-                   final MySQLClientOldPasswordAuthPacket oldPassPacket = new MySQLClientOldPasswordAuthPacket(
-                           this.password, Utils.copyWithLength(greetingPacket.getSeed(),
-                           8), rp.getPacketSeq() + 1);
-                   oldPassPacket.send(writer);
-                   rp = packetFetcher.getRawPacket();
-               }
-
-           }
-=======
             RawPacket rp = packetFetcher.getRawPacket();
 
-            if ((rp.getByteBuffer().get(0) & 0xFF) == 0xFE) {   // Server asking for old format password
-                final MySQLClientOldPasswordAuthPacket oldPassPacket = new MySQLClientOldPasswordAuthPacket(
-                        this.password, Utils.copyWithLength(greetingPacket.getSeed(),
-                        8), rp.getPacketSeq() + 1);
-                oldPassPacket.send(writer);
->>>>>>> 76372ae6
-
-                rp = packetFetcher.getRawPacket();
+            // Protocol::AuthSwitchRequest
+            // Server asking for another authentication method
+            if ((rp.getByteBuffer().get(0) & 0xFF) == 0xFE) {
+                if ((greetingPacket.getServerCapabilities() & MySQLServerCapabilities.PLUGIN_AUTH) != 0) {
+                    final Reader authReader = new Reader(rp);
+                    authReader.readByte();
+                    String plugin = authReader.readString("ASCII");
+                    byte[] authData = authReader.readRawBytes();
+                    rp = processPlugin(plugin, authData, rp.getPacketSeq() + 1);
+                } else {
+                    final MySQLClientOldPasswordAuthPacket oldPassPacket = new MySQLClientOldPasswordAuthPacket(
+                            this.password, Utils.copyWithLength(greetingPacket.getSeed(),
+                            8), rp.getPacketSeq() + 1);
+                    oldPassPacket.send(writer);
+                    rp = packetFetcher.getRawPacket();
+                }
             }
 
             checkErrorPacket(rp);
