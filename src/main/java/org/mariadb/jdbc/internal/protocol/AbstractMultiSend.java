/*
MariaDB Client for Java

Copyright (c) 2012-2014 Monty Program Ab.
Copyright (c) 2015-2016 MariaDB Ab.

This library is free software; you can redistribute it and/or modify it under
the terms of the GNU Lesser General Public License as published by the Free
Software Foundation; either version 2.1 of the License, or (at your option)
any later version.

This library is distributed in the hope that it will be useful, but
WITHOUT ANY WARRANTY; without even the implied warranty of MERCHANTABILITY or
FITNESS FOR A PARTICULAR PURPOSE.  See the GNU Lesser General Public License
for more details.

You should have received a copy of the GNU Lesser General Public License along
with this library; if not, write to Monty Program Ab info@montyprogram.com.

This particular MariaDB Client for Java file is work
derived from a Drizzle-JDBC. Drizzle-JDBC file which is covered by subject to
the following copyright and notice provisions:

Copyright (c) 2009-2011, Marcus Eriksson

Redistribution and use in source and binary forms, with or without modification,
are permitted provided that the following conditions are met:
Redistributions of source code must retain the above copyright notice, this list
of conditions and the following disclaimer.

Redistributions in binary form must reproduce the above copyright notice, this
list of conditions and the following disclaimer in the documentation and/or
other materials provided with the distribution.

Neither the name of the driver nor the names of its contributors may not be
used to endorse or promote products derived from this software without specific
prior written permission.

THIS SOFTWARE IS PROVIDED BY THE COPYRIGHT HOLDERS  AND CONTRIBUTORS "AS IS"
AND ANY EXPRESS OR IMPLIED WARRANTIES, INCLUDING, BUT NOT LIMITED TO, THE IMPLIED
WARRANTIES OF MERCHANTABILITY AND FITNESS FOR A PARTICULAR PURPOSE ARE DISCLAIMED.
IN NO EVENT SHALL THE COPYRIGHT HOLDER OR CONTRIBUTORS BE LIABLE FOR ANY DIRECT,
INDIRECT, INCIDENTAL, SPECIAL, EXEMPLARY, OR CONSEQUENTIAL DAMAGES (INCLUDING, BUT
NOT LIMITED TO, PROCUREMENT OF SUBSTITUTE GOODS OR SERVICES; LOSS OF USE, DATA, OR
PROFITS; OR BUSINESS INTERRUPTION) HOWEVER CAUSED AND ON ANY THEORY OF LIABILITY,
WHETHER IN CONTRACT, STRICT LIABILITY, OR TORT (INCLUDING NEGLIGENCE OR OTHERWISE)
ARISING IN ANY WAY OUT OF THE USE OF THIS SOFTWARE, EVEN IF ADVISED OF THE POSSIBILITY
OF SUCH DAMAGE.
*/

package org.mariadb.jdbc.internal.protocol;

<<<<<<< HEAD
import org.mariadb.jdbc.internal.ColumnType;
import org.mariadb.jdbc.internal.packet.ComStmtPrepare;
import org.mariadb.jdbc.internal.packet.dao.parameters.ParameterHolder;
import org.mariadb.jdbc.internal.queryresults.Results;
import org.mariadb.jdbc.internal.stream.MaxAllowedPacketException;
import org.mariadb.jdbc.internal.stream.PacketOutputStream;
=======
import org.mariadb.jdbc.internal.MariaDbType;
import org.mariadb.jdbc.internal.com.send.ComStmtPrepare;
import org.mariadb.jdbc.internal.com.send.parameters.ParameterHolder;
import org.mariadb.jdbc.internal.com.read.dao.Results;
import org.mariadb.jdbc.internal.io.output.PacketOutputStream;
>>>>>>> 890148f5
import org.mariadb.jdbc.internal.util.BulkStatus;
import org.mariadb.jdbc.internal.util.dao.ClientPrepareResult;
import org.mariadb.jdbc.internal.util.dao.PrepareResult;
import org.mariadb.jdbc.internal.util.dao.ServerPrepareResult;

import java.io.IOException;
import java.sql.SQLException;
import java.sql.SQLTransientConnectionException;
import java.util.List;
import java.util.concurrent.ExecutionException;
import java.util.concurrent.FutureTask;

import static org.mariadb.jdbc.internal.util.SqlStates.INTERRUPTED_EXCEPTION;

public abstract class AbstractMultiSend {

    protected int statementId = -1;
    protected ColumnType[] parameterTypeHeader;
    private Protocol protocol;
    private PacketOutputStream writer;
    private Results results;
    private List<ParameterHolder[]> parametersList;
    private PrepareResult prepareResult;
    private List<String> queries;
    private boolean binaryProtocol;
    private boolean readPrepareStmtResult;
    private String sql;

    /**
     * Bulk execute for Server PreparedStatement.executeBatch (when no COM_MULTI)
     *
     * @param protocol              protocol
     * @param writer                outputStream
     * @param results               query results
     * @param serverPrepareResult   Prepare result
     * @param parametersList        parameters
     * @param readPrepareStmtResult must execute prepare result
     * @param sql                   sql query.
     */
    public AbstractMultiSend(Protocol protocol, PacketOutputStream writer, Results results, ServerPrepareResult serverPrepareResult,
                             List<ParameterHolder[]> parametersList, boolean readPrepareStmtResult, String sql) {
        this.protocol = protocol;
        this.writer = writer;
        this.results = results;
        this.prepareResult = serverPrepareResult;
        this.parametersList = parametersList;
        this.binaryProtocol = true;
        this.readPrepareStmtResult = readPrepareStmtResult;
        this.sql = sql;
    }

    /**
     * Bulk execute for client-sier PreparedStatement.executeBatch (no prepare).
     *
     * @param protocol            current protocol
     * @param writer              outputStream
     * @param results             results
     * @param clientPrepareResult clientPrepareResult
     * @param parametersList      parameters
     */
    public AbstractMultiSend(Protocol protocol, PacketOutputStream writer, Results results,
                             final ClientPrepareResult clientPrepareResult, List<ParameterHolder[]> parametersList) {
        this.protocol = protocol;
        this.writer = writer;
        this.results = results;
        this.prepareResult = clientPrepareResult;
        this.parametersList = parametersList;
        this.binaryProtocol = false;
        this.readPrepareStmtResult = false;
    }

    /**
     * Bulk execute for statement.executeBatch().
     *
     * @param protocol            protocol
     * @param writer              outputStream
     * @param results             results
     * @param queries             query list
     */
    public AbstractMultiSend(Protocol protocol, PacketOutputStream writer, Results results, List<String> queries) {
        this.protocol = protocol;
        this.writer = writer;
        this.results = results;
        this.queries = queries;
        this.binaryProtocol = false;
        this.readPrepareStmtResult = false;
    }

    public abstract void sendCmd(PacketOutputStream writer, Results results,
                                 List<ParameterHolder[]> parametersList, List<String> queries, int paramCount, BulkStatus status,
                                 PrepareResult prepareResult) throws SQLException, IOException;

    public abstract SQLException handleResultException(SQLException qex, Results results,
                                                         List<ParameterHolder[]> parametersList, List<String> queries, int currentCounter,
                                                         int sendCmdCounter, int paramCount, PrepareResult prepareResult)
            throws SQLException;

    public abstract int getParamCount();

    public abstract int getTotalExecutionNumber();


    public PrepareResult getPrepareResult() {
        return prepareResult;
    }

    /**
     * Execute Bulk execution (send packets by batch of  useBatchMultiSendNumber or when max packet is reached) before reading results.
     *
     * @return prepare result
     * @throws SQLException if any error occur
     */
    public PrepareResult executeBatch() throws SQLException {
        int paramCount = getParamCount();
        if (binaryProtocol) {
            if (readPrepareStmtResult) {
                parameterTypeHeader = new ColumnType[paramCount];
                if (prepareResult == null && protocol.getOptions().cachePrepStmts) {
                    String key = new StringBuilder(protocol.getDatabase()).append("-").append(sql).toString();
                    prepareResult = protocol.prepareStatementCache().get(key);
                    if (prepareResult != null && !((ServerPrepareResult) prepareResult).incrementShareCounter()) {
                        //in cache but been de-allocated
                        prepareResult = null;
                    }
                }
                statementId = (prepareResult == null) ? -1 : ((ServerPrepareResult) prepareResult).getStatementId();
            } else if (prepareResult != null) {
                statementId = ((ServerPrepareResult) prepareResult).getStatementId();
            }
        }
        return executeBatchStandard(paramCount);
    }

    /**
     * Execute Bulk execution (send packets by batch of  useBatchMultiSendNumber or when max packet is reached) before reading results.
     *
     * @param paramCount parameter counter
     * @return prepare result
     * @throws SQLException if any error occur
     */
    private PrepareResult executeBatchStandard(int paramCount) throws SQLException {
        int totalExecutionNumber = getTotalExecutionNumber();
        SQLException exception = null;
        BulkStatus status = new BulkStatus();

        ComStmtPrepare comStmtPrepare = null;
        FutureTask<AsyncMultiReadResult> futureReadTask = null;

        int requestNumberByBulk;
        try {
            do {
                status.sendEnded = false;
                status.sendSubCmdCounter = 0;
                requestNumberByBulk = Math.min(totalExecutionNumber - status.sendCmdCounter, protocol.getOptions().useBatchMultiSendNumber);
                protocol.changeSocketTcpNoDelay(false); //enable NAGLE algorithm temporary.

                //add prepare sub-command
                if (readPrepareStmtResult && prepareResult == null) {

                    comStmtPrepare = new ComStmtPrepare(protocol, sql);
                    comStmtPrepare.send(writer);

                    //read prepare result
<<<<<<< HEAD
                    prepareResult = comStmtPrepare.read(protocol.getPacketFetcher());
                    statementId = ((ServerPrepareResult) prepareResult).getStatementId();
                    paramCount = getParamCount();
=======
                    try {
                        prepareResult = comStmtPrepare.read(protocol.getReader());
                        statementId = ((ServerPrepareResult) prepareResult).getStatementId();
                        paramCount = getParamCount();
                    } catch (QueryException queryException) {
                        throw queryException;
                    }
>>>>>>> 890148f5
                }

                for (; status.sendSubCmdCounter < requestNumberByBulk; ) {
                    sendCmd(writer, results, parametersList, queries, paramCount, status, prepareResult);
                    status.sendSubCmdCounter++;
                    status.sendCmdCounter++;

                    if (futureReadTask == null) {
                        futureReadTask = new FutureTask<>(new AsyncMultiRead(comStmtPrepare, status,
                                protocol, false, this, paramCount,
                                binaryProtocol, results, parametersList, queries, prepareResult));
                        AbstractQueryProtocol.readScheduler.execute(futureReadTask);
                    }
                }
                status.sendEnded = true;

                protocol.changeSocketTcpNoDelay(protocol.getOptions().tcpNoDelay);
                try {
                    AsyncMultiReadResult asyncMultiReadResult = futureReadTask.get();

                    if (binaryProtocol && prepareResult == null && asyncMultiReadResult.getPrepareResult() != null) {
                        prepareResult = asyncMultiReadResult.getPrepareResult();
                        statementId = ((ServerPrepareResult) prepareResult).getStatementId();
                        paramCount = prepareResult.getParamCount();
                    }

                    if (asyncMultiReadResult.getException() != null) {
                        if (((readPrepareStmtResult && prepareResult == null) || !protocol.getOptions().continueBatchOnError)) {
                            throw asyncMultiReadResult.getException();
                        } else {
                            exception = asyncMultiReadResult.getException();
                        }
                    }
                } catch (ExecutionException executionException) {
                    if (executionException.getCause() == null) {
                        throw new SQLException("Error reading results " + executionException.getMessage());
                    }
                    throw new SQLException("Error reading results " + executionException.getCause().getMessage());
                } catch (InterruptedException interruptedException) {
                    protocol.setActiveFutureTask(futureReadTask);
                    Thread.currentThread().interrupt();
                    throw new SQLException("Interrupted awaiting response ", INTERRUPTED_EXCEPTION.getSqlState(), interruptedException);
                } finally {
                    //bulk can prepare, and so if prepare cache is enable, can replace an already cached prepareStatement
                    //this permit to release those old prepared statement without conflict.
                    protocol.forceReleaseWaitingPrepareStatement();
                }

                futureReadTask = null;

            } while (status.sendCmdCounter < totalExecutionNumber);

            if (exception != null) throw exception;

            return prepareResult;
<<<<<<< HEAD
        } catch (MaxAllowedPacketException e) {
            if (e.isMustReconnect()) protocol.connect();
            throw new SQLTransientConnectionException("Could not send query: " + e.getMessage(), INTERRUPTED_EXCEPTION.getSqlState(), e);
        } catch (IOException e) {
            throw new SQLException("Could not send query: " + e.getMessage(), CONNECTION_EXCEPTION.getSqlState(), e);
        } finally {
            writer.releaseBufferIfNotLogging();
=======

        } catch (IOException e) {
            throw protocol.handleIoException(e);
>>>>>>> 890148f5
        }

    }

}<|MERGE_RESOLUTION|>--- conflicted
+++ resolved
@@ -50,20 +50,11 @@
 
 package org.mariadb.jdbc.internal.protocol;
 
-<<<<<<< HEAD
 import org.mariadb.jdbc.internal.ColumnType;
-import org.mariadb.jdbc.internal.packet.ComStmtPrepare;
-import org.mariadb.jdbc.internal.packet.dao.parameters.ParameterHolder;
-import org.mariadb.jdbc.internal.queryresults.Results;
-import org.mariadb.jdbc.internal.stream.MaxAllowedPacketException;
-import org.mariadb.jdbc.internal.stream.PacketOutputStream;
-=======
-import org.mariadb.jdbc.internal.MariaDbType;
 import org.mariadb.jdbc.internal.com.send.ComStmtPrepare;
 import org.mariadb.jdbc.internal.com.send.parameters.ParameterHolder;
 import org.mariadb.jdbc.internal.com.read.dao.Results;
 import org.mariadb.jdbc.internal.io.output.PacketOutputStream;
->>>>>>> 890148f5
 import org.mariadb.jdbc.internal.util.BulkStatus;
 import org.mariadb.jdbc.internal.util.dao.ClientPrepareResult;
 import org.mariadb.jdbc.internal.util.dao.PrepareResult;
@@ -76,6 +67,7 @@
 import java.util.concurrent.ExecutionException;
 import java.util.concurrent.FutureTask;
 
+import static org.mariadb.jdbc.internal.util.SqlStates.CONNECTION_EXCEPTION;
 import static org.mariadb.jdbc.internal.util.SqlStates.INTERRUPTED_EXCEPTION;
 
 public abstract class AbstractMultiSend {
@@ -227,19 +219,9 @@
                     comStmtPrepare.send(writer);
 
                     //read prepare result
-<<<<<<< HEAD
-                    prepareResult = comStmtPrepare.read(protocol.getPacketFetcher());
+                    prepareResult = comStmtPrepare.read(protocol.getReader());
                     statementId = ((ServerPrepareResult) prepareResult).getStatementId();
                     paramCount = getParamCount();
-=======
-                    try {
-                        prepareResult = comStmtPrepare.read(protocol.getReader());
-                        statementId = ((ServerPrepareResult) prepareResult).getStatementId();
-                        paramCount = getParamCount();
-                    } catch (QueryException queryException) {
-                        throw queryException;
-                    }
->>>>>>> 890148f5
                 }
 
                 for (; status.sendSubCmdCounter < requestNumberByBulk; ) {
@@ -295,19 +277,9 @@
             if (exception != null) throw exception;
 
             return prepareResult;
-<<<<<<< HEAD
-        } catch (MaxAllowedPacketException e) {
-            if (e.isMustReconnect()) protocol.connect();
-            throw new SQLTransientConnectionException("Could not send query: " + e.getMessage(), INTERRUPTED_EXCEPTION.getSqlState(), e);
-        } catch (IOException e) {
-            throw new SQLException("Could not send query: " + e.getMessage(), CONNECTION_EXCEPTION.getSqlState(), e);
-        } finally {
-            writer.releaseBufferIfNotLogging();
-=======
 
         } catch (IOException e) {
             throw protocol.handleIoException(e);
->>>>>>> 890148f5
         }
 
     }
