--- conflicted
+++ resolved
@@ -139,11 +139,7 @@
 
     boolean ping() throws SQLException;
 
-<<<<<<< HEAD
-    boolean isValid() throws SQLException;
-=======
     boolean isValid(int timeout) throws SQLException;
->>>>>>> 19091f7c
 
     void executeQuery(String sql) throws SQLException;
 
