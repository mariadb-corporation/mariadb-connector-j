--- conflicted
+++ resolved
@@ -17,11 +17,6 @@
     private final Protocol protocol;
     private final boolean readPrepareStmtResult;
     private Results results;
-<<<<<<< HEAD
-    private final int resultSetScrollType;
-=======
-    private boolean binaryProtocol;
->>>>>>> c2a256d0
     private final AbstractMultiSend bulkSend;
     private final List<ParameterHolder[]> parametersList;
     private final List<String> queries;
@@ -38,24 +33,13 @@
      * @param sendCmdCounter        initial command counter
      * @param protocol              protocol
      * @param readPrepareStmtResult must read prepare statement result
-<<<<<<< HEAD
      * @param bulkSend              bulk sender object
      * @param paramCount            number of parameters
-     * @param resultSetScrollType   resultset scroll type
      * @param binaryProtocol        using binary protocol
      * @param results               execution result
      * @param parametersList        parameter list
      * @param queries               queries
      * @param prepareResult         prepare result
-=======
-     * @param bulkSend bulk sender object
-     * @param paramCount number of parameters
-     * @param binaryProtocol using binary protocol
-     * @param results execution result
-     * @param parametersList parameter list
-     * @param queries queries
-     * @param prepareResult prepare result
->>>>>>> c2a256d0
      */
     public AsyncMultiRead(ComStmtPrepare comStmtPrepare, int nbResult, int sendCmdCounter,
                           Protocol protocol, boolean readPrepareStmtResult, AbstractMultiSend bulkSend, int paramCount,
