--- conflicted
+++ resolved
@@ -65,15 +65,10 @@
 import org.mariadb.jdbc.internal.packet.result.OkPacket;
 import org.mariadb.jdbc.internal.packet.send.*;
 import org.mariadb.jdbc.internal.protocol.authentication.AuthenticationProviderHolder;
-<<<<<<< HEAD
 import org.mariadb.jdbc.internal.protocol.authentication.DefaultAuthenticationProvider;
 import org.mariadb.jdbc.internal.protocol.tls.MariaDbX509KeyManager;
 import org.mariadb.jdbc.internal.protocol.tls.MariaDbX509TrustManager;
-import org.mariadb.jdbc.internal.queryresults.ExecutionResult;
-import org.mariadb.jdbc.internal.queryresults.SingleExecutionResult;
-=======
 import org.mariadb.jdbc.internal.queryresults.Results;
->>>>>>> 73dc67ef
 import org.mariadb.jdbc.internal.queryresults.resultset.MariaSelectResultSet;
 import org.mariadb.jdbc.internal.stream.DecompressInputStream;
 import org.mariadb.jdbc.internal.stream.MariaDbBufferedInputStream;
@@ -118,7 +113,7 @@
     private final String password;
     public boolean moreResultsTypeBinary = false;
     public boolean hasWarnings = false;
-    public MariaSelectResultSet activeStreamingResult = null;
+    public Results activeStreamingResult = null;
     public int dataTypeMappingFlags;
     public short serverStatus;
     protected boolean checkCallableResultSet;
@@ -134,7 +129,6 @@
     protected long serverThreadId;
     protected ServerPrepareStatementCache serverPrepareStatementCache;
     protected boolean moreResults = false;
-<<<<<<< HEAD
     private boolean hostFailed;
     private String version;
     private int majorVersion;
@@ -142,13 +136,6 @@
     private int patchVersion;
     private Map<String, String> serverData;
     private Calendar cal;
-=======
-
-    public boolean hasWarnings = false;
-    public Results activeStreamingResult = null;
-    public int dataTypeMappingFlags;
-    public short serverStatus;
->>>>>>> 73dc67ef
 
     /**
      * Get a protocol instance.
@@ -172,27 +159,6 @@
     }
 
     /**
-<<<<<<< HEAD
-=======
-     * Skip packets not read that are not needed.
-     * Packets are read according to needs.
-     * If some data have not been read before next execution, skip it.
-     *
-     * <i>Lock must be set before using this method</i>
-     * @throws QueryException exception
-     */
-    public void skip() throws SQLException, QueryException {
-        if (activeStreamingResult != null) {
-            activeStreamingResult.loadFully(true, this);
-        }
-    }
-
-    public void setMoreResults(boolean moreResults) {
-        this.moreResults = moreResults;
-    }
-
-    /**
->>>>>>> 73dc67ef
      * Closes socket and stream readers/writers Attempts graceful shutdown.
      */
     public void close() {
@@ -245,31 +211,24 @@
             }
         }
     }
-
     /**
      * Skip packets not read that are not needed.
      * Packets are read according to needs.
      * If some data have not been read before next execution, skip it.
      *
+     * <i>Lock must be set before using this method</i>
      * @throws QueryException exception
      */
     public void skip() throws SQLException, QueryException {
         if (activeStreamingResult != null) {
-            activeStreamingResult.close();
-        }
-
-        while (moreResults) {
-            SingleExecutionResult execution = new SingleExecutionResult(null, 0, true, false);
-            getMoreResults(execution);
-        }
-    }
-
-    public abstract void getMoreResults(ExecutionResult executionResult) throws QueryException;
-
-    public void setMoreResults(boolean moreResults, boolean isBinary) {
+            activeStreamingResult.loadFully(true, this);
+        }
+    }
+
+    public void setMoreResults(boolean moreResults) {
         this.moreResults = moreResults;
-        this.moreResultsTypeBinary = isBinary;
-    }
+    }
+
 
     private SSLSocketFactory getSslSocketFactory() throws QueryException {
         if (!options.trustServerCertificate
@@ -700,26 +659,15 @@
 
     private void loadServerData() throws QueryException, IOException {
         serverData = new TreeMap<>();
-<<<<<<< HEAD
-        SingleExecutionResult qr = new SingleExecutionResult(null, 0, true, false);
-
-        try {
-            executeQuery(true, qr, "SELECT @@max_allowed_packet , "
-=======
         try {
             Results results = new Results(null, 0, false, 1, false);
             executeQuery(true, results, "SELECT @@max_allowed_packet , "
->>>>>>> 73dc67ef
                             + "@@system_time_zone, "
                             + "@@time_zone, "
                             + "@@sql_mode",
                     ResultSet.TYPE_FORWARD_ONLY);
-<<<<<<< HEAD
-            MariaSelectResultSet resultSet = qr.getResultSet();
-=======
             results.commandEnd();
             MariaSelectResultSet resultSet = results.getResultSet();
->>>>>>> 73dc67ef
             resultSet.next();
 
             serverData.put("max_allowed_packet", resultSet.getString(1));
@@ -731,23 +679,15 @@
 
             //fallback in case of galera non primary nodes that permit only show / set command
             try {
-<<<<<<< HEAD
-                executeQuery(true, qr, "SHOW VARIABLES WHERE Variable_name in ("
-=======
                 Results results = new Results(null, 0, false, 1, false);
                 executeQuery(true, results, "SHOW VARIABLES WHERE Variable_name in ("
->>>>>>> 73dc67ef
                         + "'max_allowed_packet', "
                         + "'system_time_zone', "
                         + "'time_zone', "
                         + "'sql_mode'"
                         + ")", ResultSet.TYPE_FORWARD_ONLY);
-<<<<<<< HEAD
-                MariaSelectResultSet resultSet = qr.getResultSet();
-=======
                 results.commandEnd();
                 MariaSelectResultSet resultSet = results.getResultSet();
->>>>>>> 73dc67ef
                 while (resultSet.next()) {
                     logger.debug("server data " + resultSet.getString(1) + " : " + resultSet.getString(2));
                     serverData.put(resultSet.getString(1), resultSet.getString(2));
