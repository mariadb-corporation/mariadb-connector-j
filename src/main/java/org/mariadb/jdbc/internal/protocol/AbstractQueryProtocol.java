/*
MariaDB Client for Java

Copyright (c) 2012-2014 Monty Program Ab.
Copyright (c) 2015-2016 MariaDB Ab.

This library is free software; you can redistribute it and/or modify it under
the terms of the GNU Lesser General Public License as published by the Free
Software Foundation; either version 2.1 of the License, or (at your option)
any later version.

This library is distributed in the hope that it will be useful, but
WITHOUT ANY WARRANTY; without even the implied warranty of MERCHANTABILITY or
FITNESS FOR A PARTICULAR PURPOSE.  See the GNU Lesser General Public License
for more details.

You should have received a copy of the GNU Lesser General Public License along
with this library; if not, write to Monty Program Ab info@montyprogram.com.

This particular MariaDB Client for Java file is work
derived from a Drizzle-JDBC. Drizzle-JDBC file which is covered by subject to
the following copyright and notice provisions:

Copyright (c) 2009-2011, Marcus Eriksson

Redistribution and use in source and binary forms, with or without modification,
are permitted provided that the following conditions are met:
Redistributions of source code must retain the above copyright notice, this list
of conditions and the following disclaimer.

Redistributions in binary form must reproduce the above copyright notice, this
list of conditions and the following disclaimer in the documentation and/or
other materials provided with the distribution.

Neither the name of the driver nor the names of its contributors may not be
used to endorse or promote products derived from this software without specific
prior written permission.

THIS SOFTWARE IS PROVIDED BY THE COPYRIGHT HOLDERS  AND CONTRIBUTORS "AS IS"
AND ANY EXPRESS OR IMPLIED WARRANTIES, INCLUDING, BUT NOT LIMITED TO, THE IMPLIED
WARRANTIES OF MERCHANTABILITY AND FITNESS FOR A PARTICULAR PURPOSE ARE DISCLAIMED.
IN NO EVENT SHALL THE COPYRIGHT HOLDER OR CONTRIBUTORS BE LIABLE FOR ANY DIRECT,
INDIRECT, INCIDENTAL, SPECIAL, EXEMPLARY, OR CONSEQUENTIAL DAMAGES (INCLUDING, BUT
NOT LIMITED TO, PROCUREMENT OF SUBSTITUTE GOODS OR SERVICES; LOSS OF USE, DATA, OR
PROFITS; OR BUSINESS INTERRUPTION) HOWEVER CAUSED AND ON ANY THEORY OF LIABILITY,
WHETHER IN CONTRACT, STRICT LIABILITY, OR TORT (INCLUDING NEGLIGENCE OR OTHERWISE)
ARISING IN ANY WAY OUT OF THE USE OF THIS SOFTWARE, EVEN IF ADVISED OF THE POSSIBILITY
OF SUCH DAMAGE.
*/

package org.mariadb.jdbc.internal.protocol;

import org.mariadb.jdbc.LocalInfileInterceptor;
import org.mariadb.jdbc.MariaDbConnection;
import org.mariadb.jdbc.MariaDbStatement;
import org.mariadb.jdbc.UrlParser;
import org.mariadb.jdbc.internal.MariaDbType;
import org.mariadb.jdbc.internal.packet.*;
import org.mariadb.jdbc.internal.packet.dao.ColumnInformation;
import org.mariadb.jdbc.internal.packet.dao.parameters.ParameterHolder;
import org.mariadb.jdbc.internal.packet.result.EndOfFilePacket;
import org.mariadb.jdbc.internal.packet.result.ErrorPacket;
import org.mariadb.jdbc.internal.packet.send.SendChangeDbPacket;
import org.mariadb.jdbc.internal.packet.send.SendPingPacket;
import org.mariadb.jdbc.internal.queryresults.*;
import org.mariadb.jdbc.internal.queryresults.resultset.MariaSelectResultSet;
import org.mariadb.jdbc.internal.stream.MaxAllowedPacketException;
import org.mariadb.jdbc.internal.stream.PacketOutputStream;
import org.mariadb.jdbc.internal.util.BulkStatus;
import org.mariadb.jdbc.internal.util.ExceptionMapper;
import org.mariadb.jdbc.internal.util.Utils;
import org.mariadb.jdbc.internal.util.buffer.Buffer;
import org.mariadb.jdbc.internal.util.constant.ServerStatus;
import org.mariadb.jdbc.internal.util.dao.ClientPrepareResult;
import org.mariadb.jdbc.internal.util.dao.PrepareResult;
import org.mariadb.jdbc.internal.util.dao.QueryException;
import org.mariadb.jdbc.internal.util.dao.ServerPrepareResult;

import java.io.*;
import java.net.SocketException;
import java.net.SocketTimeoutException;
import java.net.URL;
import java.nio.ByteBuffer;
import java.nio.charset.StandardCharsets;
import java.sql.Connection;
import java.sql.ResultSet;
import java.sql.SQLException;
import java.util.List;
import java.util.ServiceLoader;
import java.util.concurrent.locks.ReentrantLock;

import static org.mariadb.jdbc.internal.util.SqlStates.*;


public class AbstractQueryProtocol extends AbstractConnectProtocol implements Protocol {

    private int transactionIsolationLevel = 0;
    private InputStream localInfileInputStream;
    private int maxRows;  /* max rows returned by a statement */
    private volatile int statementIdToRelease = -1;

    /**
     * Get a protocol instance.
     *
     * @param urlParser connection URL infos
     * @param lock      the lock for thread synchronisation
     */

    public AbstractQueryProtocol(final UrlParser urlParser, final ReentrantLock lock) {
        super(urlParser, lock);
    }

    public void executeQuery(final String sql) throws QueryException {
        executeQuery(isMasterConnection(), new Results(), sql);
    }

    /**
     * Execute query directly to outputStream.
     *
     * @param mustExecuteOnMaster was intended to be launched on master connection
     * @param results             result
     * @param sql                 the query to executeInternal
     * @throws QueryException exception
     */
    @Override
    public void executeQuery(boolean mustExecuteOnMaster, Results results, final String sql) throws QueryException {
        cmdPrologue();
        try {

            writer.send(sql, Packet.COM_QUERY);
            getResult(results);

        } catch (QueryException queryException) {
            throw addQueryInfo(sql, queryException);
        } catch (MaxAllowedPacketException e) {
            if (e.isMustReconnect()) connect();
            throw new QueryException("Could not send query: " + e.getMessage(), -1, INTERRUPTED_EXCEPTION.getSqlState(), e);
        } catch (IOException e) {
            throw new QueryException("Could not send query: " + e.getMessage(), -1, CONNECTION_EXCEPTION.getSqlState(), e);
        }

    }

    /**
     * Execute a unique clientPrepareQuery.
     *
     * @param mustExecuteOnMaster was intended to be launched on master connection
     * @param results             results
     * @param clientPrepareResult clientPrepareResult
     * @param parameters          parameters
     * @throws QueryException exception
     */
    public void executeQuery(boolean mustExecuteOnMaster, Results results, final ClientPrepareResult clientPrepareResult,
                             ParameterHolder[] parameters) throws QueryException {
        cmdPrologue();
        try {
            if (clientPrepareResult.getParamCount() == 0 && !clientPrepareResult.isQueryMultiValuesRewritable()) {
                ComExecute.sendDirect(writer, clientPrepareResult.getQueryParts().get(0));
            } else {
                writer.startPacket(0);
                ComExecute.sendSubCmd(writer, clientPrepareResult, parameters);
                writer.finishPacketWithoutRelease(true);
            }
            getResult(results);

        } catch (QueryException queryException) {
            throw throwErrorWithQuery(parameters, queryException, clientPrepareResult);
        } catch (MaxAllowedPacketException e) {
            if (e.isMustReconnect()) connect();
            throw new QueryException("Could not send query: " + e.getMessage(), -1, INTERRUPTED_EXCEPTION.getSqlState(), e);
        } catch (IOException e) {
            throw new QueryException("Could not send query: " + e.getMessage(), -1, CONNECTION_EXCEPTION.getSqlState(), e);
        } finally {
            writer.releaseBufferIfNotLogging();
        }
    }

    /**
     * Execute clientPrepareQuery batch.
     *
     * @param mustExecuteOnMaster was intended to be launched on master connection
     * @param results             results
     * @param clientPrepareResult ClientPrepareResult
     * @param parametersList      List of parameters
     * @throws QueryException exception
     */
    public void executeBatchMulti(boolean mustExecuteOnMaster, Results results, final ClientPrepareResult clientPrepareResult,
                                  final List<ParameterHolder[]> parametersList) throws QueryException {
        cmdPrologue();
        new AbstractMultiSend(this, writer, results, clientPrepareResult, parametersList) {

            @Override
            public void sendCmd(PacketOutputStream writer, Results results,
                                List<ParameterHolder[]> parametersList, List<String> queries, int paramCount, BulkStatus status,
                                PrepareResult prepareResult)
                    throws QueryException, IOException {
                ParameterHolder[] parameters = parametersList.get(status.sendCmdCounter);
                writer.startPacket(0);
                ComExecute.sendSubCmd(writer, clientPrepareResult, parameters);
                writer.finishPacketWithoutRelease(true);
            }

            @Override
            public QueryException handleResultException(QueryException qex, Results results,
                                                        List<ParameterHolder[]> parametersList, List<String> queries, int currentCounter,
                                                        int sendCmdCounter, int paramCount, PrepareResult prepareResult)
                    throws QueryException {
                int counter = results.getCurrentStatNumber() - 1;
                ParameterHolder[] parameters = parametersList.get(counter);
                List<byte[]> queryParts = clientPrepareResult.getQueryParts();
                String sql = new String(queryParts.get(0));
                for (int i = 0; i < paramCount; i++) {
                    sql += parameters[i].toString() + new String(queryParts.get(i + 1));
                }
                return addQueryInfo(sql, qex);
            }

            @Override
            public int getParamCount() {
                return clientPrepareResult.getQueryParts().size() - 1;
            }

            @Override
            public int getTotalExecutionNumber() {
                return parametersList.size();
            }

        }.executeBatch();

    }

    /**
     * Execute list of queries not rewritable.
     *
     * @param mustExecuteOnMaster was intended to be launched on master connection
     * @param results             result object
     * @param queries             list of queries
     * @throws QueryException exception
     */
    public void executeBatch(boolean mustExecuteOnMaster, Results results, final List<String> queries)
            throws QueryException {
        cmdPrologue();

        new AbstractMultiSend(this, writer, results, queries) {

            @Override
            public void sendCmd(PacketOutputStream writer, Results results,
                                List<ParameterHolder[]> parametersList, List<String> queries, int paramCount, BulkStatus status,
                                PrepareResult prepareResult)
                    throws QueryException, IOException {
                String sql = queries.get(status.sendCmdCounter);
                writer.send(sql, Packet.COM_QUERY);
            }

            @Override
            public QueryException handleResultException(QueryException qex, Results results,
                                                        List<ParameterHolder[]> parametersList, List<String> queries, int currentCounter,
                                                        int sendCmdCounter, int paramCount, PrepareResult prepareResult)
                    throws QueryException {
                String sql = queries.get(currentCounter + sendCmdCounter);
                return addQueryInfo(sql, qex);
            }

            @Override
            public int getParamCount() {
                return -1;
            }

            @Override
            public int getTotalExecutionNumber() {
                return queries.size();
            }

        }.executeBatch();

    }

    /**
     * Prepare query on server side.
     * Will permit to know the parameter number of the query, and permit to send only the data on next results.
     * <p>
     * For failover, two additional information are in the resultset object :
     * - current connection : Since server maintain a state of this prepare statement, all query will be executed on this particular connection.
     * - executeOnMaster : state of current connection when creating this prepareStatement (if was on master, will only be executed on master.
     * If was on a slave, can be execute temporary on master, but we keep this flag,
     * so when a slave is connected back to relaunch this query on slave)
     *
     * @param sql             the query
     * @param executeOnMaster state of current connection when creating this prepareStatement
     * @return a ServerPrepareResult object that contain prepare result information.
     * @throws QueryException if any error occur on connection.
     */
    @Override
    public ServerPrepareResult prepare(String sql, boolean executeOnMaster) throws QueryException {
        cmdPrologue();
        lock.lock();
        try {
            if (options.cachePrepStmts) {
                String key = new StringBuilder(database).append("-").append(sql).toString();
                ServerPrepareResult pr = serverPrepareStatementCache.get(key);
                if (pr != null && pr.incrementShareCounter()) {
                    return pr;
                }
            }
            writer.startPacket(0, true);
            ComStmtPrepare comStmtPrepare = new ComStmtPrepare(this, sql);
            comStmtPrepare.send(writer);
            ServerPrepareResult result = comStmtPrepare.read(packetFetcher);
            return result;
        } catch (MaxAllowedPacketException e) {
            if (e.isMustReconnect()) connect();
            throw new QueryException("Could not send query: " + e.getMessage(), -1, INTERRUPTED_EXCEPTION.getSqlState(), e);
        } catch (IOException e) {
            throw new QueryException(e.getMessage(), -1, CONNECTION_EXCEPTION.getSqlState(),
                    e);
        } finally {
            lock.unlock();
        }
    }

    /**
     * Execute list of queries.
     * This method is used when using text batch statement and using rewriting (allowMultiQueries || rewriteBatchedStatements).
     * queries will be send to server according to max_allowed_packet size.
     *
     * @param mustExecuteOnMaster was intended to be launched on master connection
     * @param results             result object
     * @param queries             list of queries
     * @throws QueryException exception
     */
    public void executeBatchMultiple(boolean mustExecuteOnMaster, Results results, final List<String> queries)
            throws QueryException {
        cmdPrologue();
        String firstSql = null;
        int currentIndex = 0;
        int totalQueries = queries.size();
        QueryException exception = null;
        do {

            try {

                firstSql = queries.get(currentIndex++);
                if (totalQueries == 1) {
                    writer.send(firstSql, Packet.COM_QUERY);
                } else {
                    currentIndex = ComExecute.sendMultiple(writer, firstSql, queries, currentIndex);
                }
                getResult(results);
            } catch (QueryException queryException) {
                addQueryInfo(firstSql, queryException);
                if (!getOptions().continueBatchOnError) throw queryException;
                if (exception == null) exception = queryException;
            } catch (MaxAllowedPacketException e) {
                if (e.isMustReconnect()) connect();
                throw new QueryException("Could not send query: " + e.getMessage(), -1, INTERRUPTED_EXCEPTION.getSqlState(), e);
            } catch (IOException e) {
                throw new QueryException("Could not send query: " + e.getMessage(), -1, CONNECTION_EXCEPTION.getSqlState(), e);
            } finally {
                writer.releaseBufferIfNotLogging();
            }

        } while (currentIndex < totalQueries);

        if (exception != null) throw exception;
    }

    /**
     * Specific execution for batch rewrite that has specific query for memory.
     *
     * @param mustExecuteOnMaster was intended to be launched on master connection
     * @param results             result
     * @param prepareResult       prepareResult
     * @param parameterList       parameters
     * @param rewriteValues       is rewritable flag
     * @throws QueryException exception
     */
    public void executeBatchRewrite(boolean mustExecuteOnMaster, Results results,
                                    final ClientPrepareResult prepareResult, List<ParameterHolder[]> parameterList,
                                    boolean rewriteValues) throws QueryException {
        cmdPrologue();
        ParameterHolder[] parameters;
        int currentIndex = 0;
        int totalParameterList = parameterList.size();

        try {
            do {
                parameters = parameterList.get(currentIndex++);
                currentIndex = ComExecute.sendRewriteCmd(writer, prepareResult.getQueryParts(), parameters, currentIndex,
                        prepareResult.getParamCount(), parameterList, rewriteValues);
                getResult(results);

            } while (currentIndex < totalParameterList);

        } catch (QueryException queryException) {
            throwErrorWithQuery(writer.buffer, queryException);
        } catch (MaxAllowedPacketException e) {
            if (e.isMustReconnect()) connect();
            throw new QueryException("Could not send query: " + e.getMessage(), -1, INTERRUPTED_EXCEPTION.getSqlState(), e);
        } catch (IOException e) {
            throw new QueryException("Could not send query: " + e.getMessage(), -1, CONNECTION_EXCEPTION.getSqlState(), e);
        } finally {
            writer.releaseBufferIfNotLogging();
        }
    }

    /**
     * Execute Prepare if needed, and execute COM_STMT_EXECUTE queries in batch.
     *
     * @param mustExecuteOnMaster must normally be executed on master connection
     * @param serverPrepareResult prepare result. can be null if not prepared.
     * @param results             execution results
     * @param sql                 sql query if needed to be prepared
     * @param parametersList      parameter list
     * @return Prepare result
     * @throws QueryException if parameter error or connection error occur.
     */
    public ServerPrepareResult prepareAndExecutes(boolean mustExecuteOnMaster, ServerPrepareResult serverPrepareResult,
                                                  Results results, String sql, final List<ParameterHolder[]> parametersList)
            throws QueryException {
        cmdPrologue();
        return (ServerPrepareResult) new AbstractMultiSend(this, writer, results, serverPrepareResult, parametersList,true, sql) {
            @Override
            public void sendCmd(PacketOutputStream writer, Results results,
                                List<ParameterHolder[]> parametersList, List<String> queries, int paramCount, BulkStatus status,
                                PrepareResult prepareResult)
                    throws QueryException, IOException {

                ParameterHolder[] parameters = parametersList.get(status.sendCmdCounter);

                //validate parameter set
                if (parameters.length < paramCount) {
                    throw new QueryException("Parameter at position " + (paramCount - 1) + " is not set", -1, "07004");
                }

                //send binary data in a separate stream
                for (int i = 0; i < paramCount; i++) {
                    if (parameters[i].isLongData()) {
                        new ComStmtLongData().send(writer, statementId, (short) i, parameters[i]);
                    }
                }
                writer.startPacket(0);
                ComStmtExecute.writeCmd(statementId, parameters, paramCount, parameterTypeHeader, writer);
                writer.finishPacketWithoutRelease(true);
            }

            @Override
            public QueryException handleResultException(QueryException qex, Results results,
                                                        List<ParameterHolder[]> parametersList, List<String> queries, int currentCounter,
                                                        int sendCmdCounter, int paramCount, PrepareResult prepareResult)
                    throws QueryException {
                return throwErrorWithQuery(parametersList, qex, (ServerPrepareResult) prepareResult);
            }

            @Override
            public int getParamCount() {
                return getPrepareResult() == null ? parametersList.get(0).length : ((ServerPrepareResult) getPrepareResult()).getParameters().length;
            }

            @Override
            public int getTotalExecutionNumber() {
                return parametersList.size();
            }

        }.executeBatch();

    }

    /**
     * Execute Prepare if needed, and execute COM_STMT_EXECUTE queries in batch.
     *
     * @param mustExecuteOnMaster must normally be executed on master connection
     * @param serverPrepareResult prepare result. can be null if not prepared.
     * @param results             execution results
     * @param sql                 sql query if needed to be prepared
     * @param parameters          parameters
     * @return Prepare result
     * @throws QueryException if parameter error or connection error occur.
     */
    public ServerPrepareResult prepareAndExecute(boolean mustExecuteOnMaster, ServerPrepareResult serverPrepareResult,
                                                  Results results, String sql, final ParameterHolder[] parameters)
            throws QueryException {

        cmdPrologue();
        int statementId = -1;
        int parameterCount = parameters.length;
        MariaDbType[] parameterTypeHeader = new MariaDbType[parameters.length];

        if (getOptions().cachePrepStmts) {
            String key = new StringBuilder(getDatabase()).append("-").append(sql).toString();
            serverPrepareResult = prepareStatementCache().get(key);
            if (serverPrepareResult != null && !serverPrepareResult.incrementShareCounter()) {
                //in cache but been de-allocated
                serverPrepareResult = null;
            }
            statementId = (serverPrepareResult == null) ? -1 : serverPrepareResult.getStatementId();
        }

        ComStmtPrepare comStmtPrepare = null;
        QueryException exception = null;
        try {

            //add prepare sub-command
            if (serverPrepareResult == null) {
                comStmtPrepare = new ComStmtPrepare(this, sql);
                comStmtPrepare.send(writer);

                //read prepare result
                try {
                    serverPrepareResult = comStmtPrepare.read(getPacketFetcher());
                    statementId = serverPrepareResult.getStatementId();
                    parameterCount = serverPrepareResult.getParameters().length;
                } catch (QueryException queryException) {
                    throw queryException;
                }
            }

            if (serverPrepareResult != null && parameters.length < parameterCount) {
                throw new QueryException("Parameter at position " + (parameterCount) + " is not set", -1, "07004");
            }

            //send binary data in a separate stream
            for (int i = 0; i < parameterCount; i++) {
                if (parameters[i].isLongData()) {
                    new ComStmtLongData().send(writer, statementId, (short) i, parameters[i]);
                }
            }

            writer.startPacket(0);
            ComStmtExecute.writeCmd(statementId, parameters, parameterCount, parameterTypeHeader, writer);
            writer.finishPacketWithoutRelease(true);

            //read result
            try {
                getResult(results);
            } catch (QueryException qex) {
                if (exception == null) {
                    throw throwErrorWithQuery(parameters, qex, serverPrepareResult);
                }
            }

            if (exception != null) throw exception;
            return serverPrepareResult;

        } catch (MaxAllowedPacketException e) {
            if (e.isMustReconnect()) connect();
            throw new QueryException("Could not send query: " + e.getMessage(), -1, INTERRUPTED_EXCEPTION.getSqlState(), e);
        } catch (IOException e) {
            throw new QueryException("Could not send query: " + e.getMessage(), -1, CONNECTION_EXCEPTION.getSqlState(), e);
        } finally {
            writer.releaseBufferIfNotLogging();
        }

    }

    /**
     * Execute a query that is already prepared.
     *
     * @param mustExecuteOnMaster must execute on master
     * @param serverPrepareResult prepare result
     * @param results             execution result
     * @param parameters          parameters
     * @throws QueryException exception
     */
    @Override
    public void executePreparedQuery(boolean mustExecuteOnMaster, ServerPrepareResult serverPrepareResult, Results results,
                                     ParameterHolder[] parameters)
            throws QueryException {
        cmdPrologue();
        try {
            int parameterCount = serverPrepareResult.getParameters().length;
            //send binary data in a separate stream
            for (int i = 0; i < parameterCount; i++) {
                if (parameters[i].isLongData()) {
                    new ComStmtLongData().send(writer, serverPrepareResult.getStatementId(), (short) i, parameters[i]);
                }
            }
            //send execute query
            new ComStmtExecute(serverPrepareResult.getStatementId(), parameters,
                    parameterCount, serverPrepareResult.getParameterTypeHeader())
                    .send(writer);
            getResult(results);

        } catch (QueryException qex) {
            throw throwErrorWithQuery(parameters, qex, serverPrepareResult);
        } catch (MaxAllowedPacketException e) {
            if (e.isMustReconnect()) connect();
            throw new QueryException("Could not send query: " + e.getMessage(), -1, INTERRUPTED_EXCEPTION.getSqlState(), e);
        } catch (IOException e) {
            throw new QueryException("Could not send query: " + e.getMessage(), -1, CONNECTION_EXCEPTION.getSqlState(), e);
        } finally {
            writer.releaseBufferIfNotLogging();
        }
    }

    /**
     * Rollback transaction.
     */
    public void rollback() throws QueryException {
        cmdPrologue();
        lock.lock();
        try {
            if (inTransaction()) {
                executeQuery("ROLLBACK");
            }
        } catch (Exception e) {
            /* eat exception */
        } finally {
            lock.unlock();
        }
    }

    /**
     * Force release of prepare statement that are not used.
     * This method will be call when adding a new preparestatement in cache, so the packet can be send to server without
     * problem.
     *
     * @param statementId prepared statement Id to remove.
     * @return true if successfully released
     * @throws QueryException if connection exception.
     */
    public boolean forceReleasePrepareStatement(int statementId) throws QueryException {
        if (lock.tryLock()) {
            try {
                checkClose();
                try {
                    writer.closePrepare(statementId);
                    return true;
                } catch (IOException e) {
                    throw new QueryException("Could not deallocate query: " + e.getMessage(), -1, CONNECTION_EXCEPTION.getSqlState(), e);
                }
            } finally {
                lock.unlock();
            }
        } else {
            //lock is used by another thread (bulk reading)
            statementIdToRelease = statementId;
        }
        return false;
    }

    /**
     * Force release of prepare statement that are not used.
     * This permit to deallocate a statement that cannot be release due to multi-thread use.
     *
     * @throws QueryException if connection occur
     */
    public void forceReleaseWaitingPrepareStatement() throws QueryException {
        if (statementIdToRelease != -1) {
            if (forceReleasePrepareStatement(statementIdToRelease)) {
                statementIdToRelease = -1;
            }
        }
    }

    @Override
    public boolean ping() throws QueryException {
        cmdPrologue();
        lock.lock();
        try {
            final SendPingPacket pingPacket = new SendPingPacket();
            try {
                pingPacket.send(writer);
                Buffer buffer = packetFetcher.getReusableBuffer();
                return buffer.getByteAt(0) == Packet.OK;
            } catch (IOException e) {
                throw new QueryException("Could not ping: " + e.getMessage(), -1, CONNECTION_EXCEPTION.getSqlState(), e);
            }
        } finally {
            lock.unlock();
        }
    }


    @Override
    public void setCatalog(final String database) throws QueryException {
        cmdPrologue();
        lock.lock();
        try {
            final SendChangeDbPacket packet = new SendChangeDbPacket(database);
            packet.send(writer);
            final Buffer buffer = packetFetcher.getReusableBuffer();
            if (buffer.getByteAt(0) == Packet.ERROR) {
                final ErrorPacket ep = new ErrorPacket(buffer);
                throw new QueryException("Could not select database '" + database + "' : " + ep.getMessage(),
                        ep.getErrorNumber(), ep.getSqlState());
            }
            this.database = database;
        } catch (IOException e) {
            throw new QueryException("Could not select database '" + database + "' :" + e.getMessage(), -1, CONNECTION_EXCEPTION.getSqlState(), e);
        } finally {
            lock.unlock();
        }
    }

    /**
     * Cancels the current query - clones the current protocol and executes a query using the new connection.
     *
     * @throws QueryException never thrown
     * @throws IOException    if Host is not responding
     */
    @Override
    public void cancelCurrentQuery() throws QueryException, IOException {
        MasterProtocol copiedProtocol = new MasterProtocol(urlParser, new ReentrantLock());
        copiedProtocol.setHostAddress(getHostAddress());
        copiedProtocol.connect();
        //no lock, because there is already a query running that possessed the lock.
        copiedProtocol.executeQuery("KILL QUERY " + serverThreadId);
        copiedProtocol.close();
    }

    private void sendLocalFile(Results results, String fileName) throws IOException, QueryException {
        // Server request the local file (LOCAL DATA LOCAL INFILE)
        // We do accept general URLs, too. If the localInfileStream is
        // set, use that.
        int seq = 2;
        InputStream is;
        writer.setCompressSeqNo(2);
        if (localInfileInputStream == null) {

            if (!getUrlParser().getOptions().allowLocalInfile) {
                writer.writeEmptyPacket(seq++);
                packetFetcher.getReusableBuffer();
                throw new QueryException(
                        "Usage of LOCAL INFILE is disabled. To use it enable it via the connection property allowLocalInfile=true",
                        -1, FEATURE_NOT_SUPPORTED.getSqlState());
            }

            //validate all defined interceptors
            ServiceLoader<LocalInfileInterceptor> loader = ServiceLoader.load(LocalInfileInterceptor.class);
            for (LocalInfileInterceptor interceptor : loader) {
                if (!interceptor.validate(fileName)) {
                    writer.writeEmptyPacket(seq++);
                    packetFetcher.getReusableBuffer();
                    throw new QueryException("LOCAL DATA LOCAL INFILE request to send local file named \""
                            + fileName + "\" not validated by interceptor \"" + interceptor.getClass().getName()
                            + "\"");
                }
            }

            try {
                URL url = new URL(fileName);
                is = url.openStream();
            } catch (IOException ioe) {
                try {
                    is = new FileInputStream(fileName);
                } catch (FileNotFoundException f) {
                    writer.writeEmptyPacket(seq++);
                    packetFetcher.getReusableBuffer();
                    throw new QueryException("Could not send file : " + f.getMessage(), -1, "22000", f);
                }
            }
        } else {
            is = localInfileInputStream;
            localInfileInputStream = null;
        }
        writer.sendFile(is, seq);
        is.close();
        getResult(results);
    }

    @Override
    public boolean getAutocommit() {
        lock.lock();
        try {
            return ((serverStatus & ServerStatus.AUTOCOMMIT) != 0);
        } finally {
            lock.unlock();
        }
    }

    @Override
    public boolean inTransaction() {
        return ((serverStatus & ServerStatus.IN_TRANSACTION) != 0);
    }


    @Override
    public boolean hasMoreResults() {
        return moreResults;
    }

    public void closeExplicit() {
        this.explicitClosed = true;
        close();
    }


    /**
     * Deallocate prepare statement if not used anymore.
     *
     * @param serverPrepareResult allocation result
     * @throws QueryException if deallocation failed.
     */
    @Override
    public void releasePrepareStatement(ServerPrepareResult serverPrepareResult) throws QueryException {
        //If prepared cache is enable, the ServerPrepareResult can be shared in many PrepStatement,
        //so synchronised use count indicator will be decrement.
        serverPrepareResult.decrementShareCounter();

        //deallocate from server if not cached
        if (serverPrepareResult.canBeDeallocate()) {
            forceReleasePrepareStatement(serverPrepareResult.getStatementId());
        }
    }

    /**
     * Set max row retuen by a statement.
     *
     * @param max row number max value
     */
    public void setInternalMaxRows(int max) {
        if (maxRows != max) maxRows = max;
    }

    public int getMaxRows() {
        return maxRows;
    }

    @Override
    public void setMaxRows(int max) throws QueryException {
        if (maxRows != max) {
            if (max == 0) {
                executeQuery("set @@SQL_SELECT_LIMIT=DEFAULT");
            } else {
                executeQuery("set @@SQL_SELECT_LIMIT=" + max);
            }
            maxRows = max;
        }
    }

    @Override
    public void setLocalInfileInputStream(InputStream inputStream) {
        this.localInfileInputStream = inputStream;
    }

    /**
     * Returns the connection timeout in milliseconds.
     *
     * @return the connection timeout in milliseconds.
     * @throws SocketException if there is an error in the underlying protocol, such as a TCP error.
     */
    @Override
    public int getTimeout() throws SocketException {
        return this.socket.getSoTimeout();
    }

    /**
     * Sets the connection timeout.
     *
     * @param timeout the timeout, in milliseconds
     * @throws SocketException if there is an error in the underlying protocol, such as a TCP error.
     */
    @Override
    public void setTimeout(int timeout) throws SocketException {
        lock.lock();
        try {
            this.getOptions().socketTimeout = timeout;
            this.socket.setSoTimeout(timeout);
        } finally {
            lock.unlock();
        }
    }

    /**
     * Set transaction isolation.
     *
     * @param level transaction level.
     * @throws QueryException if transaction level is unknown
     */
    public void setTransactionIsolation(final int level) throws QueryException {
        cmdPrologue();
        lock.lock();
        try {
            String query = "SET SESSION TRANSACTION ISOLATION LEVEL";
            switch (level) {
                case Connection.TRANSACTION_READ_UNCOMMITTED:
                    query += " READ UNCOMMITTED";
                    break;
                case Connection.TRANSACTION_READ_COMMITTED:
                    query += " READ COMMITTED";
                    break;
                case Connection.TRANSACTION_REPEATABLE_READ:
                    query += " REPEATABLE READ";
                    break;
                case Connection.TRANSACTION_SERIALIZABLE:
                    query += " SERIALIZABLE";
                    break;
                default:
                    throw new QueryException("Unsupported transaction isolation level");
            }
            executeQuery(query);
            transactionIsolationLevel = level;
        } finally {
            lock.unlock();
        }
    }

    public int getTransactionIsolationLevel() {
        return transactionIsolationLevel;
    }

    private void checkClose() throws QueryException {
        if (!this.connected) throw new QueryException("Connection is close", 1220, "08000");
    }

    private QueryException addQueryInfo(String sql, QueryException queryException) {
        if (getOptions().dumpQueriesOnException || queryException.getErrorCode() == 1064) {
            if (options.maxQuerySizeToLog > 0 && sql.length() > options.maxQuerySizeToLog - 3) {
                sql = sql.substring(0, options.maxQuerySizeToLog - 3) + "...";
            }
            queryException.setMessage(queryException.getMessage() + "\nQuery is : " + sql);
        }
        return queryException;
    }


    private void throwErrorWithQuery(ByteBuffer buffer, QueryException queryException) throws QueryException {
        if (getOptions().dumpQueriesOnException || queryException.getErrorCode() == 1064) {
            //log first maxQuerySizeToLog utf-8 characters
            String queryString;
            if (options.maxQuerySizeToLog == 0) {
                queryString = new String(buffer.array(), 5, buffer.limit());
            } else {
                queryString = new String(buffer.array(), 5, Math.min(buffer.limit() - 5, (options.maxQuerySizeToLog * 3)));
                if (queryString.length() > options.maxQuerySizeToLog - 3) {
                    queryString = queryString.substring(0, options.maxQuerySizeToLog - 3) + "...";
                }
            }
            addQueryInfo(queryString, queryException);
        }
        throw queryException;
    }

    private QueryException throwErrorWithQuery(ParameterHolder[] parameters, QueryException qex, PrepareResult serverPrepareResult)
            throws QueryException {
        if (getOptions().dumpQueriesOnException || qex.getErrorCode() == 1064) {
            String sql = serverPrepareResult.getSql();
            if (serverPrepareResult.getParamCount() > 0) {
                sql += ", parameters [";
                if (parameters.length > 0) {
                    for (int i = 0; i < Math.min(parameters.length, serverPrepareResult.getParamCount()); i++) {
                        sql += parameters[i].toString() + ",";
                    }
                    sql = sql.substring(0, sql.length() - 1);
                }
                sql += "]";
            }
            if (options.maxQuerySizeToLog != 0 && sql.length() > options.maxQuerySizeToLog - 3) {
                qex.setMessage(qex.getMessage() + "\nQuery is: " + sql.substring(0, options.maxQuerySizeToLog - 3) + "...");
            } else {
                qex.setMessage(qex.getMessage() + "\nQuery is: " + sql);
            }
        }
        if (qex.getCause() instanceof SocketTimeoutException) {
            return new QueryException("Connection timed out", -1, CONNECTION_EXCEPTION.getSqlState(), qex);
        } else {
            return qex;
        }
    }

    private QueryException throwErrorWithQuery(List<ParameterHolder[]> parameterList, QueryException qex, ServerPrepareResult serverPrepareResult)
            throws QueryException {
        if (getOptions().dumpQueriesOnException || qex.getErrorCode() == 1064) {
            String querySql = serverPrepareResult.getSql();

            if (serverPrepareResult.getParameters().length > 0) {
                querySql += ", parameters ";
                for (int paramNo = 0; paramNo < parameterList.size(); paramNo++) {
                    ParameterHolder[] parameters = parameterList.get(paramNo);
                    querySql += "[";
                    if (parameters.length > 0) {
                        for (int i = 0; i < parameters.length; i++) {
                            querySql += parameters[i].toString() + ",";
                        }
                        querySql = querySql.substring(0, querySql.length() - 1);
                    }
                    if (options.maxQuerySizeToLog > 0 && querySql.length() > options.maxQuerySizeToLog) {
                        break;
                    } else {
                        querySql += "],";
                    }
                }
                querySql = querySql.substring(0, querySql.length() - 1);
            }
            if (options.maxQuerySizeToLog != 0 && querySql.length() > options.maxQuerySizeToLog - 3) {
                qex.setMessage(qex.getMessage() + "\nQuery is: " + querySql.substring(0, options.maxQuerySizeToLog - 3) + "...");
            } else {
                qex.setMessage(qex.getMessage() + "\nQuery is: " + querySql);
            }
        }
        return qex;
    }

    @Override
    public void getResult(Results results) throws QueryException {

        readPacket(results);

        //load additional results
        while (moreResults) {
            readPacket(results);
        }

    }

    /**
     * Read server response packet (see {@linktourl https://mariadb.com/kb/en/mariadb/4-server-response-packets/}).
     *
     * @param results result object
     * @throws QueryException if sub-result connection fail
     */
    public void readPacket(Results results) throws QueryException {
        Buffer buffer;
        try {
            buffer = packetFetcher.getReusableBuffer();
        } catch (IOException e) {
            try {
                if (writer != null) {
                    writer.writeEmptyPacket(packetFetcher.getLastPacketSeq() + 1);
                    packetFetcher.getReusableBuffer();
                }
            } catch (IOException ee) {
            }
            throw new QueryException("Could not read packet: " + e.getMessage(), -1, CONNECTION_EXCEPTION.getSqlState(), e);
        }

        switch (buffer.getByteAt(0)) {

            //*********************************************************************************************************
            //* OK response
            //*********************************************************************************************************
            case Packet.OK:
                readOKPacket(buffer, results);
                break;

            //*********************************************************************************************************
            //* ERROR response
            //*********************************************************************************************************
            case Packet.ERROR:
                throw readErrorPacket(buffer, results);

            //*********************************************************************************************************
            //* LOCAL INFILE response
            //*********************************************************************************************************
            case Packet.LOCAL_INFILE:
                readLocalInfilePacket(buffer, results);
                break;

            //*********************************************************************************************************
            //* ResultSet
            //*********************************************************************************************************
            default:
                readResultSet(buffer, results);
                break;

        }

    }

    /**
     * Read OK_Packet (see {@linktourl https://mariadb.com/kb/en/mariadb/ok_packet/}).
     *
     * @param buffer current buffer
     * @param results result object
     * @throws QueryException if sub-result connection fail
     */
    public void readOKPacket(Buffer buffer, Results results) throws QueryException {
        buffer.skipByte(); //fieldCount
        final int updateCount = (int) buffer.getLengthEncodedBinary();
        final long insertId = buffer.getLengthEncodedBinary();
        serverStatus = buffer.readShort();
        this.hasWarnings = (buffer.readShort() > 0);
        this.moreResults = ((serverStatus & ServerStatus.MORE_RESULTS_EXISTS) != 0);

        results.addStats(updateCount, insertId, moreResults);
    }


    /**
     * Read ERR_Packet (see {@linktourl https://mariadb.com/kb/en/mariadb/err_packet/}).
     *
     * @param buffer current buffer
     * @param results result object
     * @throws QueryException if sub-result connection fail
     */
    public QueryException readErrorPacket(Buffer buffer, Results results) {
        this.moreResults = false;
        this.hasWarnings = false;
        buffer.skipByte();
        int errorNumber = buffer.readShort();
        String message;
        String sqlState;
        if (buffer.readByte() == '#') {
            sqlState = new String(buffer.readRawBytes(5));
            message = buffer.readString(StandardCharsets.UTF_8);
        } else {
            // Pre-4.1 message, still can be output in newer versions (e.g with 'Too many connections')
            buffer.position -= 1;
            message = new String(buffer.buf, buffer.position, buffer.limit - buffer.position, StandardCharsets.UTF_8);
            sqlState = "HY000";
        }
        results.addStatsError(false);
        removeActiveStreamingResult();
        return new QueryException(message, errorNumber, sqlState);
    }

    /**
     * Read Local_infile Packet (see {@linktourl https://mariadb.com/kb/en/mariadb/local_infile-packet/}).
     *
     * @param buffer current buffer
     * @param results result object
     * @throws QueryException if sub-result connection fail
     */
    public void readLocalInfilePacket(Buffer buffer, Results results) throws QueryException {

        buffer.getLengthEncodedBinary(); //field count

        String fileName = buffer.readString(StandardCharsets.UTF_8);

        try {
            sendLocalFile(results, fileName);
        } catch (MaxAllowedPacketException e) {
            if (e.isMustReconnect()) connect();
            try {
                if (writer != null) {
                    writer.writeEmptyPacket(packetFetcher.getLastPacketSeq() + 1);
                    packetFetcher.getReusableBuffer();
                }
            } catch (IOException ee) {
            }
            throw new QueryException("Could not send query: " + e.getMessage(), -1, INTERRUPTED_EXCEPTION.getSqlState(), e);
        } catch (IOException e) {
            try {
                if (writer != null) {
                    writer.writeEmptyPacket(packetFetcher.getLastPacketSeq() + 1);
                    packetFetcher.getReusableBuffer();
                }
            } catch (IOException ee) {
            }
            throw new QueryException("Could not read resultSet: " + e.getMessage(), -1, CONNECTION_EXCEPTION.getSqlState(), e);
        }
    }

    /**
     * Read ResultSet Packet (see {@linktourl https://mariadb.com/kb/en/mariadb/resultset/}).
     *
     * @param buffer current buffer
     * @param results result object
     * @throws QueryException if sub-result connection fail
     */
    public void readResultSet(Buffer buffer, Results results) throws QueryException {
        this.hasWarnings = false;
        this.moreResults = false;
        long fieldCount = buffer.getLengthEncodedBinary();

        try {

            //read columns information's
            ColumnInformation[] ci = new ColumnInformation[(int) fieldCount];
            for (int i = 0; i < fieldCount; i++) {
                ci[i] = new ColumnInformation(packetFetcher.getPacket());
            }

            //read EOF packet
            //EOF status is mandatory because :
            // - Call query will have an callable resultSet for OUT parameters
            //   -> this resultSet must be identified and not listed in JDBC statement.getResultSet()
            // - after a callable resultSet, a OK packet is send, but mysql does send the  a bad "more result flag",
            //so this flag is absolutely needed ! capability CLIENT_DEPRECATE_EOF must never be implemented.
            Buffer bufferEof = packetFetcher.getReusableBuffer();
            if (bufferEof.readByte() != Packet.EOF) {
                throw new QueryException("Packets out of order when reading field packets, expected was EOF stream. "
                        + "Packet contents (hex) = " + Utils.hexdump(bufferEof.buf, options.maxQuerySizeToLog, 0, buffer.position));
            }
            buffer.skipBytes(2); //Skip warningCount
            boolean callableResult = (buffer.readShort() & ServerStatus.PS_OUT_PARAMETERS) != 0;


            //read resultSet
            MariaSelectResultSet mariaSelectResultset = new MariaSelectResultSet(ci, results, this, packetFetcher, callableResult);
            results.addResultSet(mariaSelectResultset, moreResults);

        } catch (IOException e) {
            throw new QueryException("Could not read result set: " + e.getMessage(), -1, CONNECTION_EXCEPTION.getSqlState(), e);
        }
    }

    public void prologProxy(ServerPrepareResult serverPrepareResult, Results results, int maxRows, boolean hasProxy,
                            MariaDbConnection connection, MariaDbStatement statement) throws SQLException {
        prolog(results, maxRows, hasProxy, connection, statement);
    }

    /**
     * Preparation before command.
     *
     * @param results         result
     * @param maxRows         query max rows
     * @param hasProxy        has proxy
     * @param connection      current connection
     * @param statement       current statement
     * @throws SQLException if any error occur.
     */
    public void prolog(Results results, int maxRows, boolean hasProxy, MariaDbConnection connection, MariaDbStatement statement)
            throws SQLException {
        if (explicitClosed) {
            throw new SQLException("execute() is called on closed connection");
        }
        //old failover handling
        if (!hasProxy) {
            if (shouldReconnectWithoutProxy()) {
                try {
                    connectWithoutProxy();
                } catch (QueryException qe) {
                    ExceptionMapper.throwException(qe, connection, statement);
                }
            }
        }

        try {
            setMaxRows(maxRows);

            //load active result if any so buffer are clean for next query
            if (activeStreamingResult != null) {
                activeStreamingResult.loadFully(false, this);
                activeStreamingResult = null;
            }
        } catch (QueryException qe) {
            ExceptionMapper.throwException(qe, connection, statement);
        }

        connection.reenableWarnings();
    }

    public ServerPrepareResult addPrepareInCache(String key, ServerPrepareResult serverPrepareResult) {
        return serverPrepareStatementCache.put(key, serverPrepareResult);
    }

    private void cmdPrologue() throws QueryException {
        if (activeStreamingResult != null) {
            throw new QueryException("There is an open result set on the current connection, which must be "
                    + "closed prior to executing a query");
        }
        this.moreResults = false;
        if (!this.connected) throw new QueryException("Connection is close", 1220, "08000");
    }

<<<<<<< HEAD
    /**
     * Retrieve prepare result from cache.
     *
     * @param key cache key.
     * @return serverPrepareResult if found, null otherwise.
     */
    public ServerPrepareResult getPrepareStatementFromCache(String key) {
        ServerPrepareResult pr = serverPrepareStatementCache.get(key);
        if (pr != null && pr.incrementShareCounter()) {
            return pr;
        }
        return null;
    }

=======
>>>>>>> c2a256d0
}<|MERGE_RESOLUTION|>--- conflicted
+++ resolved
@@ -1244,21 +1244,4 @@
         if (!this.connected) throw new QueryException("Connection is close", 1220, "08000");
     }
 
-<<<<<<< HEAD
-    /**
-     * Retrieve prepare result from cache.
-     *
-     * @param key cache key.
-     * @return serverPrepareResult if found, null otherwise.
-     */
-    public ServerPrepareResult getPrepareStatementFromCache(String key) {
-        ServerPrepareResult pr = serverPrepareStatementCache.get(key);
-        if (pr != null && pr.incrementShareCounter()) {
-            return pr;
-        }
-        return null;
-    }
-
-=======
->>>>>>> c2a256d0
 }