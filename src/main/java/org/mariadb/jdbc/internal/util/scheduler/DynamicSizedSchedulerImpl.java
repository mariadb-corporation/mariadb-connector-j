--- conflicted
+++ resolved
@@ -54,14 +54,9 @@
 public class DynamicSizedSchedulerImpl extends ScheduledThreadPoolExecutor implements DynamicSizedSchedulerInterface {
     /**
      * Initialize a scheduler with dynamic pool size.
-<<<<<<< HEAD
-     *
-     * @param corePoolSize initial Core pool size
-=======
      * @param corePoolSize    initial Core pool size
      * @param poolName        name of pool to identify threads
      * @param maximumPoolSize maximum pool size
->>>>>>> a8dac314
      */
     public DynamicSizedSchedulerImpl(int corePoolSize, String poolName, int maximumPoolSize) {
         super(corePoolSize, new MariaDbThreadFactory(poolName));
