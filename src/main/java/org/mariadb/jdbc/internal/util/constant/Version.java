--- conflicted
+++ resolved
@@ -51,17 +51,9 @@
 package org.mariadb.jdbc.internal.util.constant;
 
 public final class Version {
-<<<<<<< HEAD
-    public static final String version = "1.6.0-SNAPSHOT";
-    public static final int majorVersion = 1;
-    public static final int minorVersion = 6;
-    public static final int patchVersion = 0;
-    public static final String qualifier = "-SNAPSHOT";
-=======
     public static final String version = "2.0.1";
     public static final int majorVersion = 2;
     public static final int minorVersion = 0;
     public static final int patchVersion = 1;
     public static final String qualifier = "";
->>>>>>> be08fd01
 }