/*
 *
 * MariaDB Client for Java
 *
 * Copyright (c) 2012-2014 Monty Program Ab.
 * Copyright (c) 2015-2017 MariaDB Ab.
 *
 * This library is free software; you can redistribute it and/or modify it under
 * the terms of the GNU Lesser General Public License as published by the Free
 * Software Foundation; either version 2.1 of the License, or (at your option)
 * any later version.
 *
 * This library is distributed in the hope that it will be useful, but
 * WITHOUT ANY WARRANTY; without even the implied warranty of MERCHANTABILITY or
 * FITNESS FOR A PARTICULAR PURPOSE.  See the GNU Lesser General Public License
 * for more details.
 *
 * You should have received a copy of the GNU Lesser General Public License along
 * with this library; if not, write to Monty Program Ab info@montyprogram.com.
 *
 * This particular MariaDB Client for Java file is work
 * derived from a Drizzle-JDBC. Drizzle-JDBC file which is covered by subject to
 * the following copyright and notice provisions:
 *
 * Copyright (c) 2009-2011, Marcus Eriksson
 *
 * Redistribution and use in source and binary forms, with or without modification,
 * are permitted provided that the following conditions are met:
 * Redistributions of source code must retain the above copyright notice, this list
 * of conditions and the following disclaimer.
 *
 * Redistributions in binary form must reproduce the above copyright notice, this
 * list of conditions and the following disclaimer in the documentation and/or
 * other materials provided with the distribution.
 *
 * Neither the name of the driver nor the names of its contributors may not be
 * used to endorse or promote products derived from this software without specific
 * prior written permission.
 *
 * THIS SOFTWARE IS PROVIDED BY THE COPYRIGHT HOLDERS  AND CONTRIBUTORS "AS IS"
 * AND ANY EXPRESS OR IMPLIED WARRANTIES, INCLUDING, BUT NOT LIMITED TO, THE IMPLIED
 * WARRANTIES OF MERCHANTABILITY AND FITNESS FOR A PARTICULAR PURPOSE ARE DISCLAIMED.
 * IN NO EVENT SHALL THE COPYRIGHT HOLDER OR CONTRIBUTORS BE LIABLE FOR ANY DIRECT,
 * INDIRECT, INCIDENTAL, SPECIAL, EXEMPLARY, OR CONSEQUENTIAL DAMAGES (INCLUDING, BUT
 * NOT LIMITED TO, PROCUREMENT OF SUBSTITUTE GOODS OR SERVICES; LOSS OF USE, DATA, OR
 * PROFITS; OR BUSINESS INTERRUPTION) HOWEVER CAUSED AND ON ANY THEORY OF LIABILITY,
 * WHETHER IN CONTRACT, STRICT LIABILITY, OR TORT (INCLUDING NEGLIGENCE OR OTHERWISE)
 * ARISING IN ANY WAY OUT OF THE USE OF THIS SOFTWARE, EVEN IF ADVISED OF THE POSSIBILITY
 * OF SUCH DAMAGE.
 *
 */

package org.mariadb.jdbc.internal.com.read.resultset;

import org.mariadb.jdbc.internal.ColumnType;
import org.mariadb.jdbc.internal.com.read.Buffer;
import org.mariadb.jdbc.internal.util.constant.ColumnFlags;

<<<<<<< HEAD
import java.io.IOException;
=======
import java.nio.charset.StandardCharsets;
>>>>>>> 19091f7c
import java.sql.Types;

public class ColumnInformation {
    // This array stored character length for every collation id up to collation id 256
    // It is generated from the information schema using
    // "select  id, maxlen from information_schema.character_sets, information_schema.collations
    // where character_sets.character_set_name = collations.character_set_name order by id"
    private static final int[] maxCharlen = {
            0, 2, 1, 1, 1, 1, 1, 1,
            1, 1, 1, 1, 3, 2, 1, 1,
            1, 0, 1, 2, 1, 1, 1, 1,
            2, 1, 1, 1, 2, 1, 1, 1,
            1, 3, 1, 2, 1, 1, 1, 1,
            1, 1, 1, 1, 1, 4, 4, 1,
            1, 1, 1, 1, 1, 1, 4, 4,
            0, 1, 1, 1, 4, 4, 0, 1,
            1, 1, 1, 1, 1, 1, 1, 1,
            1, 1, 1, 1, 0, 1, 1, 1,
            1, 1, 1, 3, 2, 2, 2, 2,
            2, 1, 2, 3, 1, 1, 1, 2,
            2, 3, 3, 1, 0, 4, 4, 4,
            4, 4, 4, 4, 4, 4, 4, 4,
            4, 4, 4, 4, 4, 4, 4, 4,
            4, 0, 0, 0, 0, 0, 0, 0,
            2, 2, 2, 2, 2, 2, 2, 2,
            2, 2, 2, 2, 2, 2, 2, 2,
            2, 2, 2, 2, 0, 2, 0, 0,
            0, 0, 0, 0, 0, 0, 0, 2,
            4, 4, 4, 4, 4, 4, 4, 4,
            4, 4, 4, 4, 4, 4, 4, 4,
            4, 4, 4, 4, 0, 0, 0, 0,
            0, 0, 0, 0, 0, 0, 0, 0,
            3, 3, 3, 3, 3, 3, 3, 3,
            3, 3, 3, 3, 3, 3, 3, 3,
            3, 3, 3, 3, 0, 3, 4, 4,
            0, 0, 0, 0, 0, 0, 0, 3,
            4, 4, 4, 4, 4, 4, 4, 4,
            4, 4, 4, 4, 4, 4, 4, 4,
            4, 4, 4, 4, 0, 4, 0, 0,
            0, 0, 0, 0, 0, 0, 0, 0
    };

    private final Buffer buffer;
    private final short charsetNumber;
    private final long length;
    private final ColumnType type;
    private final byte decimals;
    private final short flags;

    /**
     * Constructor for extent.
     *
     * @param other other columnInformation
     */
    public ColumnInformation(ColumnInformation other) {
        this.buffer = other.buffer;
        this.charsetNumber = other.charsetNumber;
        this.length = other.length;
        this.type = other.type;
        this.decimals = other.decimals;
        this.flags = other.flags;
    }

    /**
     * Read column information from buffer.
     *
     * @param buffer buffer
     */
    public ColumnInformation(Buffer buffer) {
        this.buffer = buffer;

        /*
        lenenc_str     catalog
        lenenc_str     schema
        lenenc_str     table
        lenenc_str     org_table
        lenenc_str     name
        lenenc_str     org_name
        lenenc_int     length of fixed-length fields [0c]
        2              character set
        4              column length
        1              type
        2              flags
        1              decimals
        2              filler [00] [00]

         */
        buffer.skipLengthEncodedBytes();  /* catalog */
        buffer.skipLengthEncodedBytes();  /* db */
        buffer.skipLengthEncodedBytes();  /* table */
        buffer.skipLengthEncodedBytes();  /* original table */
        buffer.skipLengthEncodedBytes();  /* name */
        buffer.skipLengthEncodedBytes();  /* org_name */
        buffer.readByte(); //fixlength field

        charsetNumber = buffer.readShort();
        length = buffer.readInt();
        type = ColumnType.fromServer(buffer.readByte() & 0xff, charsetNumber);
        flags = buffer.readShort();
        decimals = buffer.readByte();


    }

    /**
     * Constructor.
     *
     * @param name column name
     * @param type column type
     * @return ColumnInformation
     */
    public static ColumnInformation create(String name, ColumnType type) {
        byte[] nameBytes = name.getBytes();

        byte[] arr = new byte[23 + 2 * nameBytes.length];
        int pos = 0;

        //lenenc_str     catalog
        //lenenc_str     schema
        //lenenc_str     table
        //lenenc_str     org_table
        for (int i = 0; i < 4; i++) {
            arr[pos++] = 1;
            arr[pos++] = 0;
        }

<<<<<<< HEAD
    private String getString(int idx) {
        try {
            buffer.position = 0;
            for (int i = 0; i < idx; i++) {
                buffer.skipLengthEncodedBytes();
            }
            return new String(buffer.getLengthEncodedBytes(), Buffer.UTF_8);
        } catch (Exception e) {
            throw new RuntimeException("this does not happen", e);
=======
        //lenenc_str     name
        //lenenc_str     org_name
        for (int i = 0; i < 2; i++) {
            arr[pos++] = (byte) name.length();
            System.arraycopy(nameBytes, 0, arr, pos, nameBytes.length);
            pos += nameBytes.length;
        }

        //lenenc_int     length of fixed-length fields [0c]
        arr[pos++] = 0xc;

        //2              character set
        arr[pos++] = 33; /* charset  = UTF8 */
        arr[pos++] = 0;

        int len;

        /* Sensible predefined length - since we're dealing with I_S here, most char fields are 64 char long */
        switch (type.getSqlType()) {
            case Types.VARCHAR:
            case Types.CHAR:
                len = 64 * 3; /* 3 bytes per UTF8 char */
                break;
            case Types.SMALLINT:
                len = 5;
                break;
            case Types.NULL:
                len = 0;
                break;
            default:
                len = 1;
                break;
>>>>>>> 19091f7c
        }

        //
        arr[pos] = (byte) len; /* 4 bytes : column length */
        pos += 4;

        arr[pos++] = (byte) ColumnType.toServer(type.getSqlType()).getType(); /* 1 byte : type */

        arr[pos++] = (byte) len; /* 2 bytes : flags */
        arr[pos++] = 0;

        arr[pos++] = 0; /* decimals */

        arr[pos++] = 0; /* 2 bytes filler */
        arr[pos] = 0;

        return new ColumnInformation(new Buffer(arr));
    }

    private String getString(int idx) {
        buffer.position = 0;
        for (int i = 0; i < idx; i++) {
            buffer.skipLengthEncodedBytes();
        }
        return new String(buffer.getLengthEncodedBytes(), StandardCharsets.UTF_8);
    }

    public String getDatabase() {
        return getString(1);
    }

    public String getTable() {
        return getString(2);
    }

    public String getOriginalTable() {
        return getString(3);
    }

    public String getName() {
        return getString(4);
    }

    public String getOriginalName() {
        return getString(5);
    }

    public short getCharsetNumber() {
        return charsetNumber;
    }

    public long getLength() {
        return length;
    }

    /**
     * Return metadata precision.
     *
     * @return precision
     */
    public long getPrecision() {
        switch (type) {
            case OLDDECIMAL:
            case DECIMAL:
                //DECIMAL and OLDDECIMAL are  "exact" fixed-point number.
                //so :
                // - if can be signed, 1 byte is saved for sign
                // - if decimal > 0, one byte more for dot
                if (isSigned()) {
                    return length - ((decimals > 0) ? 2 : 1);
                } else {
                    return length - ((decimals > 0) ? 1 : 0);
                }
            default:
                return length;
        }
    }

    /**
     * Get column size.
     *
     * @return size
     */
    public int getDisplaySize() {
        int vtype = type.getSqlType();
        if (vtype == Types.VARCHAR || vtype == Types.CHAR) {
            int maxWidth = maxCharlen[charsetNumber & 0xff];
            if (maxWidth == 0) {
                maxWidth = 1;
            }

            return (int) length / maxWidth;

        }
        return (int) length;
    }

    public byte getDecimals() {
        return decimals;
    }

    public ColumnType getColumnType() {
        return type;
    }

    public short getFlags() {
        return flags;
    }

    public boolean isSigned() {
        return ((flags & ColumnFlags.UNSIGNED) == 0);
    }

    public boolean isNotNull() {
        return ((this.flags & 1) > 0);
    }

    public boolean isPrimaryKey() {
        return ((this.flags & 2) > 0);
    }

    public boolean isUniqueKey() {
        return ((this.flags & 4) > 0);
    }

    public boolean isMultipleKey() {
        return ((this.flags & 8) > 0);
    }

    public boolean isBlob() {
        return ((this.flags & 16) > 0);
    }

    public boolean isZeroFill() {
        return ((this.flags & 64) > 0);
    }

    // doesn't use & 128 bit filter, because char binary and varchar binary are not binary (handle like string), but have the binary flag
    public boolean isBinary() {
        return (getCharsetNumber() == 63);
    }
}<|MERGE_RESOLUTION|>--- conflicted
+++ resolved
@@ -56,11 +56,6 @@
 import org.mariadb.jdbc.internal.com.read.Buffer;
 import org.mariadb.jdbc.internal.util.constant.ColumnFlags;
 
-<<<<<<< HEAD
-import java.io.IOException;
-=======
-import java.nio.charset.StandardCharsets;
->>>>>>> 19091f7c
 import java.sql.Types;
 
 public class ColumnInformation {
@@ -187,17 +182,6 @@
             arr[pos++] = 0;
         }
 
-<<<<<<< HEAD
-    private String getString(int idx) {
-        try {
-            buffer.position = 0;
-            for (int i = 0; i < idx; i++) {
-                buffer.skipLengthEncodedBytes();
-            }
-            return new String(buffer.getLengthEncodedBytes(), Buffer.UTF_8);
-        } catch (Exception e) {
-            throw new RuntimeException("this does not happen", e);
-=======
         //lenenc_str     name
         //lenenc_str     org_name
         for (int i = 0; i < 2; i++) {
@@ -230,7 +214,6 @@
             default:
                 len = 1;
                 break;
->>>>>>> 19091f7c
         }
 
         //
@@ -255,7 +238,7 @@
         for (int i = 0; i < idx; i++) {
             buffer.skipLengthEncodedBytes();
         }
-        return new String(buffer.getLengthEncodedBytes(), StandardCharsets.UTF_8);
+        return new String(buffer.getLengthEncodedBytes(), Buffer.UTF_8);
     }
 
     public String getDatabase() {
