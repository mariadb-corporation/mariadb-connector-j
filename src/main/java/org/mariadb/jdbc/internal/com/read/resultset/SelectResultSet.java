--- conflicted
+++ resolved
@@ -3308,11 +3308,7 @@
         long val = 0;
         int ind = 0;
         do {
-<<<<<<< HEAD
-            val += ((long)(row.buf[row.pos + ind] & 0xff)) << (8 * (row.length - ++ind));
-=======
             val += ((long) (row.buf[row.pos + ind] & 0xff)) << (8 * (row.length - ++ind));
->>>>>>> 6c38e17c
         } while (ind < row.length);
         return val;
     }
