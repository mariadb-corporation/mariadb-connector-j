--- conflicted
+++ resolved
@@ -58,10 +58,7 @@
 import org.mariadb.jdbc.MariaDbResultSetMetaData;
 import org.mariadb.jdbc.MariaDbStatement;
 import org.mariadb.jdbc.internal.ColumnType;
-<<<<<<< HEAD
-=======
 import org.mariadb.jdbc.internal.com.read.Buffer;
->>>>>>> fa3f4a55
 import org.mariadb.jdbc.internal.com.read.ErrorPacket;
 import org.mariadb.jdbc.internal.com.read.dao.ColumnNameMap;
 import org.mariadb.jdbc.internal.com.read.dao.Results;
@@ -99,21 +96,12 @@
 
 @SuppressWarnings("deprecation")
 public class SelectResultSet implements ResultSet {
-<<<<<<< HEAD
     private static Logger logger = LoggerFactory.getLogger(SelectResultSet.class);
-
-    private static final ColumnInformation[] INSERT_ID_COLUMNS;
-=======
-    public static final DateTimeFormatter TEXT_LOCAL_DATE_TIME;
-    public static final DateTimeFormatter TEXT_OFFSET_DATE_TIME;
-    public static final DateTimeFormatter TEXT_ZONED_DATE_TIME;
     public static final int TINYINT1_IS_BIT = 1;
     public static final int YEAR_IS_DATE_TYPE = 2;
     private static final ColumnInformation[] INSERT_ID_COLUMNS;
     private static final Pattern isIntegerRegex = Pattern.compile("^-?\\d+\\.0+$");
     private static final int MAX_ARRAY_SIZE = Integer.MAX_VALUE - 8;
-    private static Logger logger = LoggerFactory.getLogger(SelectResultSet.class);
->>>>>>> fa3f4a55
 
     static {
         INSERT_ID_COLUMNS = new ColumnInformation[1];
@@ -3786,415 +3774,4 @@
         return nanos;
     }
 
-<<<<<<< HEAD
-=======
-
-    /**
-     * Get LocalDateTime from raw data.
-     *
-     * @param columnInfo current column information
-     * @param clazz      ending class
-     * @return timestamp.
-     * @throws ParseException if text value cannot be parse
-     */
-    private ZonedDateTime getZonedDateTime(ColumnInformation columnInfo, Class clazz) throws SQLException {
-        if (lastValueNull) return null;
-        if (row.length == 0) {
-            lastGetWasNull = true;
-            return null;
-        }
-
-        if (!this.isBinaryEncoded) {
-
-            String raw = new String(row.buf, row.pos, row.length, StandardCharsets.UTF_8);
-
-            switch (columnInfo.getColumnType().getSqlType()) {
-                case Types.TIMESTAMP:
-
-                    if (raw.startsWith("0000-00-00 00:00:00")) return null;
-                    try {
-                        LocalDateTime localDateTime = LocalDateTime.parse(raw, TEXT_LOCAL_DATE_TIME.withZone(timeZone.toZoneId()));
-                        return ZonedDateTime.of(localDateTime, timeZone.toZoneId());
-                    } catch (DateTimeParseException dateParserEx) {
-                        throw new SQLException(raw + " cannot be parse as LocalDateTime. time must have \"yyyy-MM-dd HH:mm:ss[.S]\" format");
-                    }
-
-                case Types.VARCHAR:
-                case Types.LONGVARCHAR:
-                case Types.CHAR:
-
-                    if (raw.startsWith("0000-00-00 00:00:00")) return null;
-                    try {
-                        return ZonedDateTime.parse(raw, TEXT_ZONED_DATE_TIME);
-                    } catch (DateTimeParseException dateParserEx) {
-                        throw new SQLException(raw + " cannot be parse as ZonedDateTime. time must have \"yyyy-MM-dd[T/ ]HH:mm:ss[.S]\" "
-                                + "with offset and timezone format (example : '2011-12-03 10:15:30+01:00[Europe/Paris]')");
-                    }
-
-                default:
-                    throw new SQLException("Cannot read " + clazz.getName() + " using a " + columnInfo.getColumnType().getJavaTypeName() + " field");
-
-            }
-
-        } else {
-
-            switch (columnInfo.getColumnType().getSqlType()) {
-                case Types.TIMESTAMP:
-
-                    int year = ((row.buf[row.pos] & 0xff) | (row.buf[row.pos + 1] & 0xff) << 8);
-                    int month = row.buf[row.pos + 2];
-                    int day = row.buf[row.pos + 3];
-                    int hour = 0;
-                    int minutes = 0;
-                    int seconds = 0;
-                    int microseconds = 0;
-
-                    if (row.length > 4) {
-                        hour = row.buf[row.pos + 4];
-                        minutes = row.buf[row.pos + 5];
-                        seconds = row.buf[row.pos + 6];
-
-                        if (row.length > 7) {
-                            microseconds = ((row.buf[row.pos + 7] & 0xff)
-                                    + ((row.buf[row.pos + 8] & 0xff) << 8)
-                                    + ((row.buf[row.pos + 9] & 0xff) << 16)
-                                    + ((row.buf[row.pos + 10] & 0xff) << 24));
-                        }
-                    }
-
-                    return ZonedDateTime.of(year, month, day, hour, minutes, seconds, microseconds * 1000, timeZone.toZoneId());
-
-                case Types.VARCHAR:
-                case Types.LONGVARCHAR:
-                case Types.CHAR:
-
-                    //string conversion
-                    String raw = new String(row.buf, row.pos, row.length, StandardCharsets.UTF_8);
-                    if (raw.startsWith("0000-00-00 00:00:00")) return null;
-                    try {
-                        return ZonedDateTime.parse(raw, TEXT_ZONED_DATE_TIME);
-                    } catch (DateTimeParseException dateParserEx) {
-                        throw new SQLException(raw + " cannot be parse as ZonedDateTime. time must have \"yyyy-MM-dd[T/ ]HH:mm:ss[.S]\" "
-                                + "with offset and timezone format (example : '2011-12-03 10:15:30+01:00[Europe/Paris]')");
-                    }
-
-                default:
-                    throw new SQLException("Cannot read " + clazz.getName() + " using a " + columnInfo.getColumnType().getJavaTypeName() + " field");
-            }
-
-        }
-    }
-
-
-    /**
-     * Get OffsetTime from raw data.
-     *
-     * @param columnInfo current column information
-     * @return timestamp.
-     * @throws ParseException if text value cannot be parse
-     */
-    private OffsetTime getOffsetTime(ColumnInformation columnInfo) throws SQLException {
-        if (lastValueNull) return null;
-        if (row.length == 0) {
-            lastGetWasNull = true;
-            return null;
-        }
-
-        ZoneId zoneId = timeZone.toZoneId().normalized();
-        if (ZoneOffset.class.isInstance(zoneId)) {
-            ZoneOffset zoneOffset = ZoneOffset.class.cast(zoneId);
-            if (!this.isBinaryEncoded) {
-                String raw = new String(row.buf, row.pos, row.length, StandardCharsets.UTF_8);
-                switch (columnInfo.getColumnType().getSqlType()) {
-
-                    case Types.TIMESTAMP:
-                        if (raw.startsWith("0000-00-00 00:00:00")) return null;
-                        try {
-                            return ZonedDateTime.parse(raw, TEXT_LOCAL_DATE_TIME.withZone(zoneOffset)).toOffsetDateTime().toOffsetTime();
-                        } catch (DateTimeParseException dateParserEx) {
-                            throw new SQLException(raw + " cannot be parse as OffsetTime. time must have \"yyyy-MM-dd HH:mm:ss[.S]\" format");
-                        }
-
-                    case Types.TIME:
-                        try {
-                            LocalTime localTime = LocalTime.parse(raw, DateTimeFormatter.ISO_LOCAL_TIME.withZone(zoneOffset));
-                            return OffsetTime.of(localTime, zoneOffset);
-                        } catch (DateTimeParseException dateParserEx) {
-                            throw new SQLException(raw + " cannot be parse as OffsetTime (format is \"HH:mm:ss[.S]\" for data type \""
-                                    + columnInfo.getColumnType() + "\")");
-                        }
-
-                    case Types.VARCHAR:
-                    case Types.LONGVARCHAR:
-                    case Types.CHAR:
-                        try {
-                            return OffsetTime.parse(raw, DateTimeFormatter.ISO_OFFSET_TIME);
-                        } catch (DateTimeParseException dateParserEx) {
-                            throw new SQLException(raw + " cannot be parse as OffsetTime (format is \"HH:mm:ss[.S]\" with offset for data type \""
-                                    + columnInfo.getColumnType() + "\")");
-                        }
-
-                    default:
-                        throw new SQLException("Cannot read " + OffsetTime.class.getName() + " using a "
-                                + columnInfo.getColumnType().getJavaTypeName() + " field");
-                }
-
-            } else {
-
-                int day = 0;
-                int hour = 0;
-                int minutes = 0;
-                int seconds = 0;
-                int microseconds = 0;
-
-                switch (columnInfo.getColumnType().getSqlType()) {
-                    case Types.TIMESTAMP:
-                        int year = ((row.buf[row.pos] & 0xff) | (row.buf[row.pos + 1] & 0xff) << 8);
-                        int month = row.buf[row.pos + 2];
-                        day = row.buf[row.pos + 3];
-
-                        if (row.length > 4) {
-                            hour = row.buf[row.pos + 4];
-                            minutes = row.buf[row.pos + 5];
-                            seconds = row.buf[row.pos + 6];
-
-                            if (row.length > 7) {
-                                microseconds = ((row.buf[row.pos + 7] & 0xff)
-                                        + ((row.buf[row.pos + 8] & 0xff) << 8)
-                                        + ((row.buf[row.pos + 9] & 0xff) << 16)
-                                        + ((row.buf[row.pos + 10] & 0xff) << 24));
-                            }
-                        }
-
-                        return ZonedDateTime.of(year, month, day, hour, minutes, seconds, microseconds * 1000, zoneOffset)
-                                .toOffsetDateTime().toOffsetTime();
-
-                    case Types.TIME:
-
-                        boolean negate = (row.buf[row.pos] & 0xff) == 0x01;
-
-                        if (row.length > 4) {
-                            day = ((row.buf[row.pos + 1] & 0xff)
-                                    + ((row.buf[row.pos + 2] & 0xff) << 8)
-                                    + ((row.buf[row.pos + 3] & 0xff) << 16)
-                                    + ((row.buf[row.pos + 4] & 0xff) << 24));
-                        }
-
-                        if (row.length > 7) {
-                            hour = row.buf[row.pos + 5];
-                            minutes = row.buf[row.pos + 6];
-                            seconds = row.buf[row.pos + 7];
-                        }
-
-                        if (row.length > 8) {
-                            microseconds = ((row.buf[row.pos + 8] & 0xff)
-                                    + ((row.buf[row.pos + 9] & 0xff) << 8)
-                                    + ((row.buf[row.pos + 10] & 0xff) << 16)
-                                    + ((row.buf[row.pos + 11] & 0xff) << 24));
-                        }
-
-                        return OffsetTime.of((negate ? -1 : 1) * (day * 24 + hour), minutes, seconds, microseconds * 1000, zoneOffset);
-
-                    case Types.VARCHAR:
-                    case Types.LONGVARCHAR:
-                    case Types.CHAR:
-                        String raw = new String(row.buf, row.pos, row.length, StandardCharsets.UTF_8);
-                        try {
-                            return OffsetTime.parse(raw, DateTimeFormatter.ISO_OFFSET_TIME);
-                        } catch (DateTimeParseException dateParserEx) {
-                            throw new SQLException(raw + " cannot be parse as OffsetTime (format is \"HH:mm:ss[.S]\" with offset for data type \""
-                                    + columnInfo.getColumnType() + "\")");
-                        }
-
-                    default:
-                        throw new SQLException("Cannot read " + OffsetTime.class.getName() + " using a "
-                                + columnInfo.getColumnType().getJavaTypeName() + " field");
-                }
-            }
-        }
-
-        if (options.useLegacyDatetimeCode) {
-            //system timezone is not an offset
-            throw new SQLException("Cannot return an OffsetTime for a TIME field when default timezone is '" + zoneId
-                    + "' (only possible for time-zone offset from Greenwich/UTC, such as +02:00)");
-        }
-
-        //server timezone is not an offset
-        throw new SQLException("Cannot return an OffsetTime for a TIME field when server timezone '" + zoneId
-                + "' (only possible for time-zone offset from Greenwich/UTC, such as +02:00)");
-
-    }
-
-    /**
-     * Get LocalTime from raw data.
-     *
-     * @param columnInfo current column information
-     * @return timestamp.
-     * @throws ParseException if text value cannot be parse
-     */
-    private LocalTime getLocalTime(ColumnInformation columnInfo) throws SQLException {
-        if (lastValueNull) return null;
-        if (row.length == 0) {
-            lastGetWasNull = true;
-            return null;
-        }
-
-        if (!this.isBinaryEncoded) {
-
-            String raw = new String(row.buf, row.pos, row.length, StandardCharsets.UTF_8);
-
-            switch (columnInfo.getColumnType().getSqlType()) {
-                case Types.TIME:
-                case Types.VARCHAR:
-                case Types.LONGVARCHAR:
-                case Types.CHAR:
-                    try {
-                        return LocalTime.parse(raw, DateTimeFormatter.ISO_LOCAL_TIME.withZone(timeZone.toZoneId()));
-                    } catch (DateTimeParseException dateParserEx) {
-                        throw new SQLException(raw + " cannot be parse as LocalTime (format is \"HH:mm:ss[.S]\" for data type \""
-                                + columnInfo.getColumnType() + "\")");
-                    }
-
-                case Types.TIMESTAMP:
-                    ZonedDateTime zonedDateTime = getZonedDateTime(columnInfo, LocalTime.class);
-                    return zonedDateTime == null ? null : zonedDateTime.withZoneSameInstant(ZoneId.systemDefault()).toLocalTime();
-
-                default:
-                    throw new SQLException("Cannot read LocalTime using a " + columnInfo.getColumnType().getJavaTypeName() + " field");
-            }
-
-        } else {
-
-
-            switch (columnInfo.getColumnType().getSqlType()) {
-                case Types.TIME:
-
-                    int day = 0;
-                    int hour = 0;
-                    int minutes = 0;
-                    int seconds = 0;
-                    int microseconds = 0;
-
-                    boolean negate = (row.buf[row.pos] & 0xff) == 0x01;
-
-                    if (row.length > 4) {
-                        day = ((row.buf[row.pos + 1] & 0xff)
-                                + ((row.buf[row.pos + 2] & 0xff) << 8)
-                                + ((row.buf[row.pos + 3] & 0xff) << 16)
-                                + ((row.buf[row.pos + 4] & 0xff) << 24));
-                    }
-
-                    if (row.length > 7) {
-                        hour = row.buf[row.pos + 5];
-                        minutes = row.buf[row.pos + 6];
-                        seconds = row.buf[row.pos + 7];
-                    }
-
-                    if (row.length > 8) {
-                        microseconds = ((row.buf[row.pos + 8] & 0xff)
-                                + ((row.buf[row.pos + 9] & 0xff) << 8)
-                                + ((row.buf[row.pos + 10] & 0xff) << 16)
-                                + ((row.buf[row.pos + 11] & 0xff) << 24));
-                    }
-
-                    return LocalTime.of((negate ? -1 : 1) * (day * 24 + hour), minutes, seconds, microseconds * 1000);
-
-                case Types.VARCHAR:
-                case Types.LONGVARCHAR:
-                case Types.CHAR:
-                    //string conversion
-                    String raw = new String(row.buf, row.pos, row.length, StandardCharsets.UTF_8);
-                    try {
-                        return LocalTime.parse(raw, DateTimeFormatter.ISO_LOCAL_TIME.withZone(timeZone.toZoneId()));
-                    } catch (DateTimeParseException dateParserEx) {
-                        throw new SQLException(raw + " cannot be parse as LocalTime (format is \"HH:mm:ss[.S]\" for data type \""
-                                + columnInfo.getColumnType() + "\")");
-                    }
-
-                case Types.TIMESTAMP:
-                    ZonedDateTime zonedDateTime = getZonedDateTime(columnInfo, LocalTime.class);
-                    return zonedDateTime == null ? null : zonedDateTime.withZoneSameInstant(ZoneId.systemDefault()).toLocalTime();
-
-                default:
-                    throw new SQLException("Cannot read LocalTime using a " + columnInfo.getColumnType().getJavaTypeName() + " field");
-            }
-
-        }
-    }
-
-
-    /**
-     * Get LocalDateTime from raw data.
-     *
-     * @param columnInfo current column information
-     * @return timestamp.
-     * @throws ParseException if text value cannot be parse
-     */
-    private LocalDate getLocalDate(ColumnInformation columnInfo) throws SQLException {
-        if (lastValueNull) return null;
-        if (row.length == 0) {
-            lastGetWasNull = true;
-            return null;
-        }
-
-        if (!this.isBinaryEncoded) {
-
-            String raw = new String(row.buf, row.pos, row.length, StandardCharsets.UTF_8);
-
-            switch (columnInfo.getColumnType().getSqlType()) {
-                case Types.DATE:
-                case Types.VARCHAR:
-                case Types.LONGVARCHAR:
-                case Types.CHAR:
-                    if (raw.startsWith("0000-00-00")) return null;
-                    try {
-                        return LocalDate.parse(raw, DateTimeFormatter.ISO_LOCAL_DATE.withZone(timeZone.toZoneId()));
-                    } catch (DateTimeParseException dateParserEx) {
-                        throw new SQLException(raw + " cannot be parse as LocalDate (format is \"yyyy-MM-dd\" for data type \""
-                                + columnInfo.getColumnType() + "\")");
-                    }
-
-                case Types.TIMESTAMP:
-                    ZonedDateTime zonedDateTime = getZonedDateTime(columnInfo, LocalDate.class);
-                    return zonedDateTime == null ? null : zonedDateTime.withZoneSameInstant(ZoneId.systemDefault()).toLocalDate();
-
-                default:
-                    throw new SQLException("Cannot read LocalDate using a " + columnInfo.getColumnType().getJavaTypeName() + " field");
-
-            }
-
-        } else {
-
-            switch (columnInfo.getColumnType().getSqlType()) {
-
-                case Types.DATE:
-                    int year = ((row.buf[row.pos] & 0xff) | (row.buf[row.pos + 1] & 0xff) << 8);
-                    int month = row.buf[row.pos + 2];
-                    int day = row.buf[row.pos + 3];
-                    return LocalDate.of(year, month, day);
-
-                case Types.TIMESTAMP:
-                    ZonedDateTime zonedDateTime = getZonedDateTime(columnInfo, LocalDate.class);
-                    return zonedDateTime == null ? null : zonedDateTime.withZoneSameInstant(ZoneId.systemDefault()).toLocalDate();
-
-                case Types.VARCHAR:
-                case Types.LONGVARCHAR:
-                case Types.CHAR:
-                    //string conversion
-                    String raw = new String(row.buf, row.pos, row.length, StandardCharsets.UTF_8);
-                    if (raw.startsWith("0000-00-00")) return null;
-                    try {
-                        return LocalDate.parse(raw, DateTimeFormatter.ISO_LOCAL_DATE.withZone(timeZone.toZoneId()));
-                    } catch (DateTimeParseException dateParserEx) {
-                        throw new SQLException(raw + " cannot be parse as LocalDate. time must have \"yyyy-MM-dd\" format");
-                    }
-
-                default:
-                    throw new SQLException("Cannot read LocalDate using a " + columnInfo.getColumnType().getJavaTypeName() + " field");
-            }
-
-        }
-    }
-
->>>>>>> fa3f4a55
 }