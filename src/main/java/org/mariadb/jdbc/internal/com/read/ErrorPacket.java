--- conflicted
+++ resolved
@@ -71,23 +71,13 @@
         errorNumber = buffer.readShort();
         sqlStateMarker = buffer.readByte();
         if (sqlStateMarker == '#') {
-<<<<<<< HEAD
-            this.sqlState = buffer.readRawBytes(5);
-            this.message = buffer.readStringNullEnd(Buffer.UTF_8);
+            sqlState = buffer.readString(5);
+            message = buffer.readStringNullEnd(Buffer.UTF_8);
         } else {
             // Pre-4.1 message, still can be output in newer versions (e.g with 'Too many connections')
             buffer.position -= 1;
-            this.message = new String(buffer.buf, buffer.position, buffer.limit - buffer.position, Buffer.UTF_8);
-            this.sqlState = "HY000".getBytes();
-=======
-            sqlState = buffer.readString(5);
-            message = buffer.readStringNullEnd(StandardCharsets.UTF_8);
-        } else {
-            // Pre-4.1 message, still can be output in newer versions (e.g with 'Too many connections')
-            buffer.position -= 1;
-            message = new String(buffer.buf, buffer.position, buffer.limit - buffer.position, StandardCharsets.UTF_8);
+            message = new String(buffer.buf, buffer.position, buffer.limit - buffer.position, Buffer.UTF_8);
             sqlState = GENERAL_ERROR;
->>>>>>> fde60c15
         }
     }
 
