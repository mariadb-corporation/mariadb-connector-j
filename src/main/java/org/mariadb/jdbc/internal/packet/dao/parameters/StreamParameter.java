--- conflicted
+++ resolved
@@ -49,19 +49,15 @@
 
 package org.mariadb.jdbc.internal.packet.dao.parameters;
 
-<<<<<<< HEAD
 import org.mariadb.jdbc.internal.ColumnType;
-=======
-import org.mariadb.jdbc.internal.MariaDbType;
 import org.mariadb.jdbc.internal.packet.Packet;
->>>>>>> 9333aedd
 import org.mariadb.jdbc.internal.stream.PacketOutputStream;
-import org.mariadb.jdbc.internal.util.dao.QueryException;
 
 import java.io.ByteArrayOutputStream;
 import java.io.IOException;
 import java.io.InputStream;
 import java.nio.charset.StandardCharsets;
+import java.sql.SQLException;
 
 public class StreamParameter extends LongDataParameter {
     private static final int BUF_SIZE = 1024 * 1024 + 4; //big buffer (server reallocate array each send)
@@ -123,12 +119,6 @@
     }
 
     /**
-<<<<<<< HEAD
-     * Write stream in binary format.
-     *
-     * @param os database outputStream
-     * @throws IOException if any error occur when reader stream
-=======
      * Send stream in one or many COM_STMT_LONG_DATA.
      * (stream read is using a big buffer to avoid having a lot of packet, because server will allocate/deallocate array each send)
      *
@@ -136,10 +126,9 @@
      * @param parameterId parameter number
      * @param writer      writer
      * @throws IOException if any connection exception occur
-     * @throws QueryException if query size is to big according to server max_allowed_size
->>>>>>> 9333aedd
+     * @throws SQLException if query size is to big according to server max_allowed_size
      */
-    public void sendComLongData(int statementId, short parameterId, PacketOutputStream writer) throws IOException, QueryException {
+    public void sendComLongData(int statementId, short parameterId, PacketOutputStream writer) throws IOException, SQLException {
         byte[] array = new byte[BUF_SIZE];
         int len;
         if (length == Long.MAX_VALUE) {
@@ -158,7 +147,7 @@
     }
 
     private void sendComPacket(int statementId, short parameterId, PacketOutputStream writer, byte[] array, int len)
-            throws IOException, QueryException {
+            throws IOException, SQLException {
         writer.startPacket(0);
         array[0] = (byte) (statementId & 0xff);
         array[1] = (byte) (statementId >>> 8);
