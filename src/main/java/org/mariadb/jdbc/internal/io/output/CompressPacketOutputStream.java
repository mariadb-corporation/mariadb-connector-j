--- conflicted
+++ resolved
@@ -60,7 +60,6 @@
 import java.io.ByteArrayOutputStream;
 import java.io.IOException;
 import java.io.OutputStream;
-import java.time.Instant;
 import java.util.Arrays;
 import java.util.zip.DeflaterOutputStream;
 
@@ -149,18 +148,12 @@
                 byte[] compressedBytes;
                 int uncompressSize = Math.min(MAX_PACKET_LENGTH, remainingData.length + 4 + pos);
                 checkMaxAllowedLength(uncompressSize);
-<<<<<<< HEAD
                 ByteArrayOutputStream baos = null;
                 try {
                     baos = new ByteArrayOutputStream();
                     DeflaterOutputStream deflater = null;
                     try {
                         deflater = new DeflaterOutputStream(baos);
-=======
-
-                try (ByteArrayOutputStream baos = new ByteArrayOutputStream()) {
-                    try (DeflaterOutputStream deflater = new DeflaterOutputStream(baos)) {
->>>>>>> 19091f7c
                         if (remainingData.length != 0) deflater.write(remainingData);
                         subHeader[0] = (byte) pos;
                         subHeader[1] = (byte) (pos >>> 8);
@@ -192,21 +185,13 @@
                         if (traceCache != null && permitTrace) {
                             //trace last packets
                             if (remainingData.length != 0) {
-<<<<<<< HEAD
                                 traceCache.put(System.nanoTime(), new TraceObject(true, COMPRESSED_PROTOCOL_COMPRESSED_PACKET,
-=======
-                                traceCache.put(Instant.now(), new TraceObject(true, COMPRESSED_PROTOCOL_COMPRESSED_PACKET,
->>>>>>> 19091f7c
                                         Arrays.copyOfRange(header, 0, 7),
                                         Arrays.copyOfRange(remainingData, 0, remainingData.length),
                                         Arrays.copyOfRange(subHeader, 0, 4),
                                         Arrays.copyOfRange(buf, 0, (uncompressSize > 1000 ? 1000 : uncompressSize) - (remainingData.length + 4))));
                             } else {
-<<<<<<< HEAD
                                 traceCache.put(System.nanoTime(), new TraceObject(true, COMPRESSED_PROTOCOL_COMPRESSED_PACKET,
-=======
-                                traceCache.put(Instant.now(), new TraceObject(true, COMPRESSED_PROTOCOL_COMPRESSED_PACKET,
->>>>>>> 19091f7c
                                         Arrays.copyOfRange(header, 0, 7),
                                         Arrays.copyOfRange(subHeader, 0, 4),
                                         Arrays.copyOfRange(buf, 0, (uncompressSize > 1000 ? 1000 : uncompressSize) - (remainingData.length + 4))));
@@ -276,21 +261,13 @@
             if (traceCache != null && permitTrace) {
                 //trace last packets
                 if (remainingData.length != 0) {
-<<<<<<< HEAD
                     traceCache.put(System.nanoTime(), new TraceObject(true, COMPRESSED_PROTOCOL_NOT_COMPRESSED_PACKET,
-=======
-                    traceCache.put(Instant.now(), new TraceObject(true, COMPRESSED_PROTOCOL_NOT_COMPRESSED_PACKET,
->>>>>>> 19091f7c
                             Arrays.copyOfRange(header, 0, 7),
                             Arrays.copyOfRange(remainingData, 0, remainingData.length),
                             Arrays.copyOfRange(subHeader, 0, 4),
                             Arrays.copyOfRange(buf, 0, (uncompressSize > 1000 ? 1000 : uncompressSize) - (remainingData.length + 4))));
                 } else {
-<<<<<<< HEAD
                     traceCache.put(System.nanoTime(), new TraceObject(true, COMPRESSED_PROTOCOL_NOT_COMPRESSED_PACKET,
-=======
-                    traceCache.put(Instant.now(), new TraceObject(true, COMPRESSED_PROTOCOL_NOT_COMPRESSED_PACKET,
->>>>>>> 19091f7c
                             Arrays.copyOfRange(header, 0, 7),
                             Arrays.copyOfRange(subHeader, 0, 4),
                             Arrays.copyOfRange(buf, 0, (uncompressSize > 1000 ? 1000 : uncompressSize) - 4)));
@@ -332,18 +309,13 @@
                 byte[] compressedBytes;
                 int uncompressSize = Math.min(MAX_PACKET_LENGTH, remainingData.length);
                 checkMaxAllowedLength(uncompressSize);
-<<<<<<< HEAD
+                cmdLength += uncompressSize;
                 ByteArrayOutputStream baos = null;
                 try {
                     baos = new ByteArrayOutputStream();
                     DeflaterOutputStream deflater = null;
                     try {
                         deflater = new DeflaterOutputStream(baos);
-=======
-                cmdLength += uncompressSize;
-                try (ByteArrayOutputStream baos = new ByteArrayOutputStream()) {
-                    try (DeflaterOutputStream deflater = new DeflaterOutputStream(baos)) {
->>>>>>> 19091f7c
                         deflater.write(remainingData);
                         deflater.finish();
                     } finally {
@@ -370,11 +342,7 @@
 
 
                     if (traceCache != null && permitTrace) {
-<<<<<<< HEAD
                         traceCache.put(System.nanoTime(), new TraceObject(true, COMPRESSED_PROTOCOL_COMPRESSED_PACKET,
-=======
-                        traceCache.put(Instant.now(), new TraceObject(true, COMPRESSED_PROTOCOL_COMPRESSED_PACKET,
->>>>>>> 19091f7c
                                 Arrays.copyOfRange(header, 0, 7),
                                 Arrays.copyOfRange(remainingData, 0, (uncompressSize > 1000 ? 1000 : uncompressSize))));
                     }
@@ -413,11 +381,7 @@
             remainingData = EMPTY_ARRAY;
 
             if (traceCache != null && permitTrace) {
-<<<<<<< HEAD
                 traceCache.put(System.nanoTime(), new TraceObject(true, COMPRESSED_PROTOCOL_NOT_COMPRESSED_PACKET,
-=======
-                traceCache.put(Instant.now(), new TraceObject(true, COMPRESSED_PROTOCOL_NOT_COMPRESSED_PACKET,
->>>>>>> 19091f7c
                         Arrays.copyOfRange(header, 0, 7),
                         Arrays.copyOfRange(remainingData, 0, (remainingData.length > 1000 ? 1000 : remainingData.length))));
             }
@@ -455,11 +419,7 @@
         out.write(buf, 0, 11);
 
         if (traceCache != null && permitTrace) {
-<<<<<<< HEAD
             traceCache.put(System.nanoTime(), new TraceObject(true, COMPRESSED_PROTOCOL_NOT_COMPRESSED_PACKET,
-=======
-            traceCache.put(Instant.now(), new TraceObject(true, COMPRESSED_PROTOCOL_NOT_COMPRESSED_PACKET,
->>>>>>> 19091f7c
                     Arrays.copyOfRange(buf, 0, 11)));
         }
 
