--- conflicted
+++ resolved
@@ -62,7 +62,6 @@
 import java.io.BufferedInputStream;
 import java.io.EOFException;
 import java.io.IOException;
-import java.time.Instant;
 import java.util.Arrays;
 import java.util.zip.DataFormatException;
 import java.util.zip.Inflater;
@@ -137,11 +136,7 @@
 
             if (traceCache != null) {
                 int length = decompressedLength != 0 ? decompressedLength : compressedLength;
-<<<<<<< HEAD
                 traceCache.put(System.nanoTime(), new TraceObject(false,
-=======
-                traceCache.put(Instant.now(), new TraceObject(false,
->>>>>>> 19091f7c
                         decompressedLength == 0 ? COMPRESSED_PROTOCOL_NOT_COMPRESSED_PACKET : COMPRESSED_PROTOCOL_COMPRESSED_PACKET,
                         Arrays.copyOfRange(header, 0, 7),
                         Arrays.copyOfRange(rawBytes, 0, length > 1000 ? 1000 : length)));
