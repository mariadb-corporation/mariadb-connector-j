--- conflicted
+++ resolved
@@ -54,8 +54,7 @@
 
 import java.sql.ResultSet;
 import java.sql.Statement;
-import java.util.Iterator;
-import java.util.Queue;
+import java.util.*;
 import java.util.concurrent.ConcurrentLinkedQueue;
 
 /**
@@ -71,13 +70,8 @@
  */
 public class CmdInformationMultiple implements CmdInformation {
 
-<<<<<<< HEAD
-    private Deque<Long> insertIds;
-    private Deque<Long> updateCounts;
-=======
     private Queue<Long> insertIds;
-    private Queue<Integer> updateCounts;
->>>>>>> a8dac314
+    private Queue<Long> updateCounts;
     private int expectedSize;
 
     /**
@@ -115,15 +109,9 @@
      */
     public CmdInformationMultiple(int expectedSize) {
         this.expectedSize = expectedSize;
-<<<<<<< HEAD
-        this.insertIds = new ArrayDeque<>(expectedSize);
-        this.updateCounts = new ArrayDeque<>(expectedSize);
-        this.updateCounts.add((long) Statement.EXECUTE_FAILED);
-=======
         this.insertIds = new ConcurrentLinkedQueue<>();
         this.updateCounts = new ConcurrentLinkedQueue<>();
         this.updateCounts.add(Statement.EXECUTE_FAILED);
->>>>>>> a8dac314
     }
 
     @Override
@@ -172,19 +160,14 @@
 
 
     @Override
-<<<<<<< HEAD
     public long getLargeUpdateCount() {
-        Long updateCount = updateCounts.peekFirst();
-=======
+        Long updateCount = updateCounts.peek();
+        return (updateCount == null) ? NO_UPDATE_COUNT : updateCount;
+    }
+
+    @Override
     public int getUpdateCount() {
-        Integer updateCount = updateCounts.peek();
->>>>>>> a8dac314
-        return (updateCount == null) ? NO_UPDATE_COUNT : updateCount;
-    }
-
-    @Override
-    public int getUpdateCount() {
-        Long updateCount = updateCounts.peekFirst();
+        Long updateCount = updateCounts.peek();
         return (updateCount == null) ? NO_UPDATE_COUNT : updateCount.intValue();
     }
 
@@ -215,11 +198,7 @@
 
     @Override
     public boolean isCurrentUpdateCount() {
-<<<<<<< HEAD
-        Long updateCount = updateCounts.peekFirst();
-=======
-        Integer updateCount = updateCounts.peek();
->>>>>>> a8dac314
+        Long updateCount = updateCounts.peek();
         return (updateCount == null) ? false : NO_UPDATE_COUNT != updateCount;
     }
 
