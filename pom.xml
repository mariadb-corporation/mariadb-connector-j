--- conflicted
+++ resolved
@@ -187,19 +187,6 @@
                 </configuration>
             </plugin>
             <plugin>
-                <groupId>org.codehaus.mojo</groupId>
-                <artifactId>build-helper-maven-plugin</artifactId>
-                <version>1.9.1</version>
-                <executions>
-                    <execution>
-                        <id>parse-version</id>
-                        <goals>
-                            <goal>parse-version</goal>
-                        </goals>
-                    </execution>
-                </executions>
-            </plugin>
-            <plugin>
                 <groupId>org.apache.maven.plugins</groupId>
                 <artifactId>maven-jar-plugin</artifactId>
                 <version>2.6</version>
@@ -223,7 +210,6 @@
                 </configuration>
             </plugin>
             <plugin>
-<<<<<<< HEAD
                 <groupId>org.apache.maven.plugins</groupId>
                 <artifactId>maven-source-plugin</artifactId>
                 <version>2.4</version>
@@ -231,21 +217,10 @@
                     <execution>
                         <goals>
                             <goal>jar</goal>
-=======
-                <groupId>org.codehaus.mojo</groupId>
-                <artifactId>build-helper-maven-plugin</artifactId>
-                <version>1.9.1</version>
-                <executions>
-                    <execution>
-                        <id>parse-version</id>
-                        <goals>
-                            <goal>parse-version</goal>
->>>>>>> 4c8a002b
                         </goals>
                     </execution>
                 </executions>
             </plugin>
-<<<<<<< HEAD
             <plugin>
                 <groupId>org.apache.maven.plugins</groupId>
                 <artifactId>maven-javadoc-plugin</artifactId>
@@ -259,9 +234,19 @@
                     </execution>
                 </executions>
             </plugin>
-
-=======
->>>>>>> 4c8a002b
+            <plugin>
+                <groupId>org.codehaus.mojo</groupId>
+                <artifactId>build-helper-maven-plugin</artifactId>
+                <version>1.9.1</version>
+                <executions>
+                    <execution>
+                        <id>parse-version</id>
+                        <goals>
+                            <goal>parse-version</goal>
+                        </goals>
+                    </execution>
+                </executions>
+            </plugin>
             <plugin>
                 <groupId>com.google.code.maven-replacer-plugin</groupId>
                 <artifactId>replacer</artifactId>
@@ -344,7 +329,6 @@
             <scope>test</scope>
         </dependency>
     </dependencies>
-
     <reporting>
         <plugins>
             <plugin>
