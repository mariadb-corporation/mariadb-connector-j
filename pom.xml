<!--
  ~ /*
  ~ MariaDB Client for Java
  ~
  ~ Copyright (c) 2012-2014 Monty Program Ab.
  ~ Copyright (c) 2015-2017 MariaDB Ab.
  ~
  ~ This library is free software; you can redistribute it and/or modify it under
  ~ the terms of the GNU Lesser General Public License as published by the Free
  ~ Software Foundation; either version 2.1 of the License, or (at your option)
  ~ any later version.
  ~
  ~ This library is distributed in the hope that it will be useful, but
  ~ WITHOUT ANY WARRANTY; without even the implied warranty of MERCHANTABILITY or
  ~ FITNESS FOR A PARTICULAR PURPOSE.  See the GNU Lesser General Public License
  ~ for more details.
  ~
  ~ You should have received a copy of the GNU Lesser General Public License along
  ~ with this library; if not, write to Monty Program Ab info@montyprogram.com.
  ~
  ~ This particular MariaDB Client for Java file is work
  ~ derived from a Drizzle-JDBC. Drizzle-JDBC file which is covered by subject to
  ~ the following copyright and notice provisions:
  ~
  ~ Copyright (c) 2009-2011, Marcus Eriksson
  ~
  ~ Redistribution and use in source and binary forms, with or without modification,
  ~ are permitted provided that the following conditions are met:
  ~ Redistributions of source code must retain the above copyright notice, this list
  ~ of conditions and the following disclaimer.
  ~
  ~ Redistributions in binary form must reproduce the above copyright notice, this
  ~ list of conditions and the following disclaimer in the documentation and/or
  ~ other materials provided with the distribution.
  ~
  ~ Neither the name of the driver nor the names of its contributors may not be
  ~ used to endorse or promote products derived from this software without specific
  ~ prior written permission.
  ~
  ~ THIS SOFTWARE IS PROVIDED BY THE COPYRIGHT HOLDERS  AND CONTRIBUTORS "AS IS"
  ~ AND ANY EXPRESS OR IMPLIED WARRANTIES, INCLUDING, BUT NOT LIMITED TO, THE IMPLIED
  ~ WARRANTIES OF MERCHANTABILITY AND FITNESS FOR A PARTICULAR PURPOSE ARE DISCLAIMED.
  ~ IN NO EVENT SHALL THE COPYRIGHT HOLDER OR CONTRIBUTORS BE LIABLE FOR ANY DIRECT,
  ~ INDIRECT, INCIDENTAL, SPECIAL, EXEMPLARY, OR CONSEQUENTIAL DAMAGES (INCLUDING, BUT
  ~ NOT LIMITED TO, PROCUREMENT OF SUBSTITUTE GOODS OR SERVICES; LOSS OF USE, DATA, OR
  ~ PROFITS; OR BUSINESS INTERRUPTION) HOWEVER CAUSED AND ON ANY THEORY OF LIABILITY,
  ~ WHETHER IN CONTRACT, STRICT LIABILITY, OR TORT (INCLUDING NEGLIGENCE OR OTHERWISE)
  ~ ARISING IN ANY WAY OUT OF THE USE OF THIS SOFTWARE, EVEN IF ADVISED OF THE POSSIBILITY
  ~ OF SUCH DAMAGE.
  ~ */
  -->

<project xmlns:xsi="http://www.w3.org/2001/XMLSchema-instance" xmlns="http://maven.apache.org/POM/4.0.0"
         xsi:schemaLocation="http://maven.apache.org/POM/4.0.0 http://maven.apache.org/maven-v4_0_0.xsd">

    <modelVersion>4.0.0</modelVersion>
    <groupId>org.mariadb.jdbc</groupId>
    <artifactId>mariadb-java-client</artifactId>
    <packaging>jar</packaging>
    <name>mariadb-java-client</name>
<<<<<<< HEAD
    <version>1.7.3</version>
=======
    <version>2.2.5-SNAPSHOT</version>
>>>>>>> 723f06a3
    <description>JDBC driver for MariaDB and MySQL</description>
    <url>https://mariadb.com/kb/en/mariadb/about-mariadb-connector-j/</url>

    <properties>
        <project.build.sourceEncoding>UTF-8</project.build.sourceEncoding>
        <jna.version>4.2.1</jna.version>
        <version.template.file>src/main/resources/Version.java.template</version.template.file>
        <version.file>src/main/java/org/mariadb/jdbc/internal/util/constant/Version.java</version.file>
<<<<<<< HEAD
        <checkstyleVersion>6.1.1</checkstyleVersion>
        <checkstyle.plugin.version>2.15</checkstyle.plugin.version>
        <driver.version.major>1</driver.version.major>
        <driver.version.minor>7</driver.version.minor>
        <driver.version.patch>3</driver.version.patch>
        <driver.version.qualifier></driver.version.qualifier>
=======
        <checkstyleVersion>6.11.2</checkstyleVersion>
        <checkstyle.plugin.version>2.16</checkstyle.plugin.version>
        <driver.version.major>2</driver.version.major>
        <driver.version.minor>2</driver.version.minor>
        <driver.version.patch>5</driver.version.patch>
        <driver.version.qualifier>-SNAPSHOT</driver.version.qualifier>
>>>>>>> 723f06a3
    </properties>

    <licenses>
        <license>
            <name>LGPL-2.1</name>
        </license>
    </licenses>

    <organization>
        <name>mariadb.org</name>
        <url>https://mariadb.org</url>
    </organization>

    <developers>
        <developer>
            <id>mariadbJdbcDevelopers</id>
            <name>mariadb jdbc developers</name>
            <url>http://mariadb.org/</url>
        </developer>
    </developers>

    <scm>
        <connection>scm:git:git://github.com/MariaDB/mariadb-connector-j.git</connection>
        <url>https://github.com/MariaDB/mariadb-connector-j</url>
        <developerConnection>scm:git:git@github.com:MariaDB/mariadb-connector-j.git</developerConnection>
    </scm>

    <issueManagement>
        <system>JIRA</system>
        <url>https://mariadb.atlassian.net/browse/CONJ</url>
    </issueManagement>

    <distributionManagement>
        <snapshotRepository>
            <id>ossrh</id>
            <url>https://oss.sonatype.org/content/repositories/snapshots</url>
        </snapshotRepository>
    </distributionManagement>

    <build>
        <plugins>
            <plugin>
                <artifactId>maven-compiler-plugin</artifactId>
                <version>3.6.0</version>
                <configuration>
                    <source>1.6</source>
                    <target>1.6</target>
                    <compilerArgs>
                        <arg>-Xlint:all,-options,-path</arg>
                    </compilerArgs>
                </configuration>
            </plugin>

            <plugin>
                <groupId>org.apache.maven.plugins</groupId>
                <artifactId>maven-javadoc-plugin</artifactId>
                <version>2.10.4</version>
                <executions>
                    <execution>
                        <id>attach-javadocs</id>
                        <phase>prepare-package</phase>
                        <goals>
                            <goal>jar</goal>
                        </goals>
                    </execution>
                </executions>
            </plugin>

            <plugin>
                <groupId>org.apache.maven.plugins</groupId>
                <artifactId>maven-checkstyle-plugin</artifactId>
                <version>${checkstyle.plugin.version}</version>
                <dependencies>
                    <dependency>
                        <groupId>com.puppycrawl.tools</groupId>
                        <artifactId>checkstyle</artifactId>
                        <version>${checkstyleVersion}</version>
                    </dependency>
                </dependencies>
                <executions>
                    <execution>
                        <id>process-test-resources</id>
                        <phase>prepare-package</phase>
                        <configuration>
                            <includeTestSourceDirectory>true</includeTestSourceDirectory>
                            <excludes>
                                **/SharedMemorySocket.java,
                                **/UnixDomainSocket.java,
                                **/MySQLDataSource.java,
                                **/org/mariadb/jdbc/internal/com/send/ed25519/**
                            </excludes>
                            <configLocation>src/test/resources/style.xml</configLocation>
                            <encoding>UTF-8</encoding>
                            <consoleOutput>true</consoleOutput>
                            <failsOnError>true</failsOnError>
                        </configuration>
                        <goals>
                            <goal>check</goal>
                        </goals>
                    </execution>
                </executions>
            </plugin>

            <plugin>
                <groupId>com.google.code.maven-replacer-plugin</groupId>
                <artifactId>replacer</artifactId>
                <version>1.5.3</version>
                <executions>
                    <execution>
                        <phase>generate-sources</phase>
                        <goals>
                            <goal>replace</goal>
                        </goals>
                    </execution>
                </executions>
                <configuration>
                    <file>${version.template.file}</file>
                    <outputFile>${version.file}</outputFile>
                    <replacements>
                        <replacement>
                            <token>@buildtime</token>
                            <value>${maven.build.timestamp}</value>
                        </replacement>
                        <replacement>
                            <token>@version</token>
                            <value>${project.version}</value>
                        </replacement>
                        <replacement>
                            <token>@majorVersion</token>
                            <value>${driver.version.major}</value>
                        </replacement>
                        <replacement>
                            <token>@minorVersion</token>
                            <value>${driver.version.minor}</value>
                        </replacement>
                        <replacement>
                            <token>@patchVersion</token>
                            <value>${driver.version.patch}</value>
                        </replacement>
                        <replacement>
                            <token>@qualifier</token>
                            <value>${driver.version.qualifier}</value>
                        </replacement>
                    </replacements>
                </configuration>
            </plugin>
            <!--<plugin>-->
            <!--<groupId>pl.project13.maven</groupId>-->
            <!--<artifactId>git-commit-id-plugin</artifactId>-->
            <!--<version>2.2.1</version>-->
            <!--<executions>-->
            <!--<execution>-->
            <!--<id>get-the-git-infos</id>-->
            <!--<goals>-->
            <!--<goal>revision</goal>-->
            <!--</goals>-->
            <!--</execution>-->
            <!--</executions>-->

            <!--<configuration>-->
            <!--<prefix>git</prefix>-->
            <!--</configuration>-->
            <!--</plugin>-->
            <plugin>
                <groupId>org.codehaus.mojo</groupId>
                <artifactId>exec-maven-plugin</artifactId>
                <version>1.4.0</version>
                <executions>
                    <execution>
                        <phase>install</phase>
                        <goals>
                            <goal>exec</goal>
                        </goals>
                    </execution>
                </executions>
                <configuration>
                    <executable>git</executable>
                    <arguments>
                        <argument>archive</argument>
                        <argument>--format</argument>
                        <argument>tar.gz</argument>
                        <argument>--output</argument>
                        <argument>${project.name}-jre6.tar.gz</argument>
                        <argument>develop-jre6</argument>
                    </arguments>
                </configuration>
            </plugin>

            <plugin>
                <groupId>org.apache.maven.plugins</groupId>
                <artifactId>maven-jar-plugin</artifactId>
                <version>3.0.2</version>
                <configuration>
                    <archive>
                        <manifestFile>src/main/resources/META-INF/MANIFEST.MF</manifestFile>
                        <manifestEntries>
                            <Bundle-Version>${project.version}</Bundle-Version>
                            <Bundle-ManifestVersion>2</Bundle-ManifestVersion>
                            <Bundle-Name>mariadb-java-client</Bundle-Name>
                            <Bundle-SymbolicName>org.mariadb.jdbc</Bundle-SymbolicName>
                            <Automatic-Module-Name>org.mariadb.jdbc</Automatic-Module-Name>
                            <Export-Package>org.mariadb.jdbc</Export-Package>
                            <Import-Package>
                                javax.naming,javax.management,javax.net;resolution:=optional,javax.net.ssl;resolution:=optional,javax.sql,javax.transaction.xa;resolution:=optional,org.slf4j;resolution:=optional
                            </Import-Package>
                        </manifestEntries>
                    </archive>
                </configuration>
            </plugin>
            <plugin>
                <groupId>org.apache.maven.plugins</groupId>
                <artifactId>maven-source-plugin</artifactId>
                <version>3.0.1</version>
                <executions>
                    <execution>
                        <!--package phase-->
                        <goals>
                            <goal>jar</goal>
                        </goals>
                    </execution>
                </executions>
            </plugin>
            <plugin>
                <groupId>org.codehaus.mojo</groupId>
                <artifactId>build-helper-maven-plugin</artifactId>
                <version>1.12</version>
                <executions>
                    <execution>
                        <!--validate phase-->
                        <id>parse-version</id>
                        <phase>generate-sources</phase>
                        <goals>
                            <goal>parse-version</goal>
                        </goals>
                    </execution>
                </executions>
            </plugin>
            <plugin>
                <groupId>org.sonatype.plugins</groupId>
                <artifactId>nexus-staging-maven-plugin</artifactId>
                <version>1.6.6</version>
                <extensions>true</extensions>
                <executions>
                    <execution>
                        <phase>deploy</phase>
                    </execution>
                </executions>
                <configuration>
                    <serverId>ossrh</serverId>
                    <nexusUrl>https://oss.sonatype.org/</nexusUrl>
                    <autoReleaseAfterClose>false</autoReleaseAfterClose>
                </configuration>
            </plugin>


            <plugin>
                <groupId>org.apache.maven.plugins</groupId>
                <artifactId>maven-gpg-plugin</artifactId>
                <version>1.6</version>
                <executions>
                    <execution>
                        <phase>verify</phase>
                        <goals>
                            <goal>sign</goal>
                        </goals>
                    </execution>
                </executions>
            </plugin>

        </plugins>
    </build>

    <dependencies>
        <dependency>
            <groupId>com.github.waffle</groupId>
            <artifactId>waffle-jna</artifactId>
            <version>1.9.0</version>
            <optional>true</optional>
        </dependency>

        <dependency>
            <groupId>junit</groupId>
            <artifactId>junit</artifactId>
            <version>4.12</version>
            <scope>test</scope>
        </dependency>
        <dependency>
            <groupId>com.zaxxer</groupId>
            <artifactId>HikariCP-java6</artifactId>
            <version>2.3.13</version>
            <scope>test</scope>
        </dependency>
        <dependency>
            <groupId>net.java.dev.jna</groupId>
            <artifactId>jna</artifactId>
            <version>${jna.version}</version>
            <optional>true</optional>
        </dependency>
        <dependency>
            <groupId>net.java.dev.jna</groupId>
            <artifactId>jna-platform</artifactId>
            <version>${jna.version}</version>
            <optional>true</optional>
        </dependency>
        <dependency>
            <groupId>org.slf4j</groupId>
            <artifactId>slf4j-api</artifactId>
            <version>[1.4.0,1.7.25]</version>
            <optional>true</optional>
        </dependency>

        <dependency>
            <groupId>ch.qos.logback</groupId>
            <artifactId>logback-classic</artifactId>
            <version>1.2.3</version>
            <scope>test</scope>
        </dependency>
    </dependencies>
</project><|MERGE_RESOLUTION|>--- conflicted
+++ resolved
@@ -58,11 +58,7 @@
     <artifactId>mariadb-java-client</artifactId>
     <packaging>jar</packaging>
     <name>mariadb-java-client</name>
-<<<<<<< HEAD
-    <version>1.7.3</version>
-=======
-    <version>2.2.5-SNAPSHOT</version>
->>>>>>> 723f06a3
+    <version>1.7.4</version>
     <description>JDBC driver for MariaDB and MySQL</description>
     <url>https://mariadb.com/kb/en/mariadb/about-mariadb-connector-j/</url>
 
@@ -71,21 +67,12 @@
         <jna.version>4.2.1</jna.version>
         <version.template.file>src/main/resources/Version.java.template</version.template.file>
         <version.file>src/main/java/org/mariadb/jdbc/internal/util/constant/Version.java</version.file>
-<<<<<<< HEAD
         <checkstyleVersion>6.1.1</checkstyleVersion>
         <checkstyle.plugin.version>2.15</checkstyle.plugin.version>
         <driver.version.major>1</driver.version.major>
         <driver.version.minor>7</driver.version.minor>
-        <driver.version.patch>3</driver.version.patch>
+        <driver.version.patch>4</driver.version.patch>
         <driver.version.qualifier></driver.version.qualifier>
-=======
-        <checkstyleVersion>6.11.2</checkstyleVersion>
-        <checkstyle.plugin.version>2.16</checkstyle.plugin.version>
-        <driver.version.major>2</driver.version.major>
-        <driver.version.minor>2</driver.version.minor>
-        <driver.version.patch>5</driver.version.patch>
-        <driver.version.qualifier>-SNAPSHOT</driver.version.qualifier>
->>>>>>> 723f06a3
     </properties>
 
     <licenses>
@@ -232,23 +219,6 @@
                     </replacements>
                 </configuration>
             </plugin>
-            <!--<plugin>-->
-            <!--<groupId>pl.project13.maven</groupId>-->
-            <!--<artifactId>git-commit-id-plugin</artifactId>-->
-            <!--<version>2.2.1</version>-->
-            <!--<executions>-->
-            <!--<execution>-->
-            <!--<id>get-the-git-infos</id>-->
-            <!--<goals>-->
-            <!--<goal>revision</goal>-->
-            <!--</goals>-->
-            <!--</execution>-->
-            <!--</executions>-->
-
-            <!--<configuration>-->
-            <!--<prefix>git</prefix>-->
-            <!--</configuration>-->
-            <!--</plugin>-->
             <plugin>
                 <groupId>org.codehaus.mojo</groupId>
                 <artifactId>exec-maven-plugin</artifactId>
