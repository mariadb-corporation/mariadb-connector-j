<!--
  ~ /*
  ~ MariaDB Client for Java
  ~
  ~ Copyright (c) 2012-2014 Monty Program Ab.
  ~ Copyright (c) 2015-2017 MariaDB Ab.
  ~
  ~ This library is free software; you can redistribute it and/or modify it under
  ~ the terms of the GNU Lesser General Public License as published by the Free
  ~ Software Foundation; either version 2.1 of the License, or (at your option)
  ~ any later version.
  ~
  ~ This library is distributed in the hope that it will be useful, but
  ~ WITHOUT ANY WARRANTY; without even the implied warranty of MERCHANTABILITY or
  ~ FITNESS FOR A PARTICULAR PURPOSE.  See the GNU Lesser General Public License
  ~ for more details.
  ~
  ~ You should have received a copy of the GNU Lesser General Public License along
  ~ with this library; if not, write to Monty Program Ab info@montyprogram.com.
  ~
  ~ This particular MariaDB Client for Java file is work
  ~ derived from a Drizzle-JDBC. Drizzle-JDBC file which is covered by subject to
  ~ the following copyright and notice provisions:
  ~
  ~ Copyright (c) 2009-2011, Marcus Eriksson
  ~
  ~ Redistribution and use in source and binary forms, with or without modification,
  ~ are permitted provided that the following conditions are met:
  ~ Redistributions of source code must retain the above copyright notice, this list
  ~ of conditions and the following disclaimer.
  ~
  ~ Redistributions in binary form must reproduce the above copyright notice, this
  ~ list of conditions and the following disclaimer in the documentation and/or
  ~ other materials provided with the distribution.
  ~
  ~ Neither the name of the driver nor the names of its contributors may not be
  ~ used to endorse or promote products derived from this software without specific
  ~ prior written permission.
  ~
  ~ THIS SOFTWARE IS PROVIDED BY THE COPYRIGHT HOLDERS  AND CONTRIBUTORS "AS IS"
  ~ AND ANY EXPRESS OR IMPLIED WARRANTIES, INCLUDING, BUT NOT LIMITED TO, THE IMPLIED
  ~ WARRANTIES OF MERCHANTABILITY AND FITNESS FOR A PARTICULAR PURPOSE ARE DISCLAIMED.
  ~ IN NO EVENT SHALL THE COPYRIGHT HOLDER OR CONTRIBUTORS BE LIABLE FOR ANY DIRECT,
  ~ INDIRECT, INCIDENTAL, SPECIAL, EXEMPLARY, OR CONSEQUENTIAL DAMAGES (INCLUDING, BUT
  ~ NOT LIMITED TO, PROCUREMENT OF SUBSTITUTE GOODS OR SERVICES; LOSS OF USE, DATA, OR
  ~ PROFITS; OR BUSINESS INTERRUPTION) HOWEVER CAUSED AND ON ANY THEORY OF LIABILITY,
  ~ WHETHER IN CONTRACT, STRICT LIABILITY, OR TORT (INCLUDING NEGLIGENCE OR OTHERWISE)
  ~ ARISING IN ANY WAY OUT OF THE USE OF THIS SOFTWARE, EVEN IF ADVISED OF THE POSSIBILITY
  ~ OF SUCH DAMAGE.
  ~ */
  -->

<project xmlns:xsi="http://www.w3.org/2001/XMLSchema-instance" xmlns="http://maven.apache.org/POM/4.0.0"
         xsi:schemaLocation="http://maven.apache.org/POM/4.0.0 http://maven.apache.org/maven-v4_0_0.xsd">

    <modelVersion>4.0.0</modelVersion>
    <groupId>org.mariadb.jdbc</groupId>
    <artifactId>mariadb-java-client</artifactId>
    <packaging>jar</packaging>
    <name>mariadb-java-client</name>
<<<<<<< HEAD
    <version>1.6.0</version>
=======
    <version>2.0.2</version>
>>>>>>> fa3f4a55
    <description>JDBC driver for MariaDB and MySQL</description>
    <url>https://mariadb.com/kb/en/mariadb/about-mariadb-connector-j/</url>

    <properties>
        <project.build.sourceEncoding>UTF-8</project.build.sourceEncoding>
        <jna.version>4.2.1</jna.version>
        <version.template.file>src/main/resources/Version.java.template</version.template.file>
        <version.file>src/main/java/org/mariadb/jdbc/internal/util/constant/Version.java</version.file>
        <checkstyleVersion>6.11.2</checkstyleVersion>
        <checkstyle.plugin.version>2.16</checkstyle.plugin.version>
<<<<<<< HEAD
        <driver.version.major>1</driver.version.major>
        <driver.version.minor>6</driver.version.minor>
        <driver.version.patch>0</driver.version.patch>
=======
        <driver.version.major>2</driver.version.major>
        <driver.version.minor>0</driver.version.minor>
        <driver.version.patch>2</driver.version.patch>
>>>>>>> fa3f4a55
        <driver.version.qualifier></driver.version.qualifier>
    </properties>

    <licenses>
        <license>
            <name>LGPL-2.1</name>
        </license>
    </licenses>

    <scm>
        <connection>scm:git:git://github.com/MariaDB/mariadb-connector-j.git</connection>
        <url>https://github.com/MariaDB/mariadb-connector-j</url>
        <developerConnection>scm:git:git@github.com:MariaDB/mariadb-connector-j.git</developerConnection>
    </scm>

    <issueManagement>
        <system>JIRA</system>
        <url>https://mariadb.atlassian.net/browse/CONJ</url>
    </issueManagement>

    <distributionManagement>
        <snapshotRepository>
            <id>ossrh</id>
            <url>https://oss.sonatype.org/content/repositories/snapshots</url>
        </snapshotRepository>
    </distributionManagement>

    <developers>
        <developer>
            <id>wlad</id>
            <name>Vladislav Vaintroub</name>
            <email>wlad@montyprogram.com</email>
        </developer>
        <developer>
            <id>massimo</id>
            <name>Massimo Siani</name>
            <email>massimo.siani@skysql.com</email>
        </developer>
        <developer>
            <id>georg</id>
            <name>Georg Richter</name>
            <email>georg@skysql.com</email>
        </developer>
        <developer>
            <id>diego</id>
            <name>Diego Dupin</name>
            <email>diego.dupin@mariadb.com</email>
        </developer>
    </developers>

    <build>
        <plugins>
            <plugin>
                <artifactId>maven-compiler-plugin</artifactId>
                <version>3.6.0</version>
                <configuration>
                    <source>1.7</source>
                    <target>1.7</target>
                    <compilerArgs>
                        <arg>-Xlint:all,-options,-path</arg>
                    </compilerArgs>
                </configuration>
            </plugin>

            <plugin>
                <groupId>org.apache.maven.plugins</groupId>
                <artifactId>maven-javadoc-plugin</artifactId>
                <version>2.10.4</version>
                <executions>
                    <execution>
                        <id>attach-javadocs</id>
                        <phase>prepare-package</phase>
                        <goals>
                            <goal>jar</goal>
                        </goals>
                    </execution>
                </executions>
            </plugin>

            <plugin>
                <groupId>org.apache.maven.plugins</groupId>
                <artifactId>maven-checkstyle-plugin</artifactId>
                <version>${checkstyle.plugin.version}</version>
                <dependencies>
                    <dependency>
                        <groupId>com.puppycrawl.tools</groupId>
                        <artifactId>checkstyle</artifactId>
                        <version>${checkstyleVersion}</version>
                    </dependency>
                </dependencies>
                <executions>
                    <execution>
                        <id>process-test-resources</id>
                        <phase>prepare-package</phase>
                        <configuration>
                            <includeTestSourceDirectory>true</includeTestSourceDirectory>
                            <excludes>**/SharedMemorySocket.java,**/UnixDomainSocket.java, **/MySQLDataSource.java
                            </excludes>
                            <configLocation>src/test/resources/style.xml</configLocation>
                            <encoding>UTF-8</encoding>
                            <consoleOutput>true</consoleOutput>
                            <failsOnError>true</failsOnError>
                        </configuration>
                        <goals>
                            <goal>check</goal>
                        </goals>
                    </execution>
                </executions>
            </plugin>

            <plugin>
                <groupId>com.google.code.maven-replacer-plugin</groupId>
                <artifactId>replacer</artifactId>
                <version>1.5.3</version>
                <executions>
                    <execution>
                        <phase>generate-sources</phase>
                        <goals>
                            <goal>replace</goal>
                        </goals>
                    </execution>
                </executions>
                <configuration>
                    <file>${version.template.file}</file>
                    <outputFile>${version.file}</outputFile>
                    <replacements>
                        <replacement>
                            <token>@buildtime</token>
                            <value>${maven.build.timestamp}</value>
                        </replacement>
                        <replacement>
                            <token>@version</token>
                            <value>${project.version}</value>
                        </replacement>
                        <replacement>
                            <token>@majorVersion</token>
                            <value>${driver.version.major}</value>
                        </replacement>
                        <replacement>
                            <token>@minorVersion</token>
                            <value>${driver.version.minor}</value>
                        </replacement>
                        <replacement>
                            <token>@patchVersion</token>
                            <value>${driver.version.patch}</value>
                        </replacement>
                        <replacement>
                            <token>@qualifier</token>
                            <value>${driver.version.qualifier}</value>
                        </replacement>
                    </replacements>
                </configuration>
            </plugin>
            <plugin>
                <groupId>pl.project13.maven</groupId>
                <artifactId>git-commit-id-plugin</artifactId>
                <version>2.2.1</version>
                <executions>
                    <execution>
                        <id>get-the-git-infos</id>
                        <goals>
                            <goal>revision</goal>
                        </goals>
                    </execution>
                </executions>

                <configuration>
                    <prefix>git</prefix>
                </configuration>
            </plugin>
            <plugin>
                <groupId>org.codehaus.mojo</groupId>
                <artifactId>exec-maven-plugin</artifactId>
                <version>1.4.0</version>
                <executions>
                    <execution>
                        <phase>install</phase>
                        <goals>
                            <goal>exec</goal>
                        </goals>
                    </execution>
                </executions>
                <configuration>
                    <executable>git</executable>
                    <arguments>
                        <argument>archive</argument>
                        <argument>--format</argument>
                        <argument>tar.gz</argument>
                        <argument>--output</argument>
                        <argument>${project.name}-${git.commit.id.describe}.tar.gz</argument>
                        <argument>${git.branch}</argument>
                    </arguments>
                </configuration>
            </plugin>

            <plugin>
                <groupId>org.apache.maven.plugins</groupId>
                <artifactId>maven-jar-plugin</artifactId>
                <version>3.0.2</version>
                <configuration>
                    <archive>
                        <manifestFile>src/main/resources/META-INF/MANIFEST.MF</manifestFile>
                        <manifestEntries>
                            <Bundle-Version>${project.version}</Bundle-Version>
                            <Bundle-ManifestVersion>2</Bundle-ManifestVersion>
                            <Bundle-Name>MariaDB JDBC Client</Bundle-Name>
                            <Bundle-SymbolicName>org.mariadb.jdbc</Bundle-SymbolicName>
                            <Export-Package>org.mariadb.jdbc</Export-Package>
                            <Import-Package>
                                javax.net;resolution:=optional,javax.net.ssl;resolution:=optional,javax.sql;resolution:=optional,javax.transaction.xa;resolution:=optional
                            </Import-Package>
                        </manifestEntries>
                    </archive>
                </configuration>
            </plugin>
            <plugin>
                <groupId>org.apache.maven.plugins</groupId>
                <artifactId>maven-source-plugin</artifactId>
                <version>3.0.1</version>
                <executions>
                    <execution>
                        <!--package phase-->
                        <goals>
                            <goal>jar</goal>
                        </goals>
                    </execution>
                </executions>
            </plugin>
            <plugin>
                <groupId>org.codehaus.mojo</groupId>
                <artifactId>build-helper-maven-plugin</artifactId>
                <version>1.12</version>
                <executions>
                    <execution>
                        <!--validate phase-->
                        <id>parse-version</id>
                        <phase>generate-sources</phase>
                        <goals>
                            <goal>parse-version</goal>
                        </goals>
                    </execution>
                </executions>
            </plugin>
            <plugin>
                <groupId>org.sonatype.plugins</groupId>
                <artifactId>nexus-staging-maven-plugin</artifactId>
                <version>1.6.6</version>
                <extensions>true</extensions>
                <executions>
                    <execution>
                        <phase>deploy</phase>
                    </execution>
                </executions>
                <configuration>
                    <serverId>ossrh</serverId>
                    <nexusUrl>https://oss.sonatype.org/</nexusUrl>
                    <autoReleaseAfterClose>false</autoReleaseAfterClose>
                </configuration>
            </plugin>


            <plugin>
                <groupId>org.apache.maven.plugins</groupId>
                <artifactId>maven-gpg-plugin</artifactId>
                <version>1.6</version>
                <executions>
                    <execution>
                        <phase>verify</phase>
                        <goals>
                            <goal>sign</goal>
                        </goals>
                    </execution>
                </executions>
            </plugin>

        </plugins>
    </build>

    <dependencies>
        <dependency>
            <groupId>com.github.dblock.waffle</groupId>
            <artifactId>waffle-jna</artifactId>
            <version>1.8.1</version>
            <optional>true</optional>
        </dependency>
        <dependency>
            <groupId>junit</groupId>
            <artifactId>junit</artifactId>
            <version>4.12</version>
            <scope>test</scope>
        </dependency>
        <dependency>
            <groupId>com.zaxxer</groupId>
            <artifactId>HikariCP</artifactId>
            <version>2.4.7</version>
            <scope>test</scope>
        </dependency>
        <dependency>
            <groupId>org.threadly</groupId>
            <artifactId>threadly</artifactId>
            <version>4.4.3</version>
            <scope>test</scope>
        </dependency>
        <dependency>
            <groupId>net.java.dev.jna</groupId>
            <artifactId>jna</artifactId>
            <version>${jna.version}</version>
            <optional>true</optional>
        </dependency>
        <dependency>
            <groupId>net.java.dev.jna</groupId>
            <artifactId>jna-platform</artifactId>
            <version>${jna.version}</version>
            <optional>true</optional>
        </dependency>
        <dependency>
            <groupId>org.slf4j</groupId>
            <artifactId>slf4j-api</artifactId>
            <version>[1.4.0,1.7.25]</version>
            <optional>true</optional>
        </dependency>

        <dependency>
            <groupId>ch.qos.logback</groupId>
            <artifactId>logback-classic</artifactId>
            <version>1.2.3</version>
            <scope>test</scope>
        </dependency>
        <dependency>
            <groupId>com.amazonaws</groupId>
            <artifactId>aws-java-sdk</artifactId>
            <version>1.10.76</version>
            <scope>test</scope>
        </dependency>
    </dependencies>
</project><|MERGE_RESOLUTION|>--- conflicted
+++ resolved
@@ -58,11 +58,7 @@
     <artifactId>mariadb-java-client</artifactId>
     <packaging>jar</packaging>
     <name>mariadb-java-client</name>
-<<<<<<< HEAD
-    <version>1.6.0</version>
-=======
-    <version>2.0.2</version>
->>>>>>> fa3f4a55
+    <version>1.6.1</version>
     <description>JDBC driver for MariaDB and MySQL</description>
     <url>https://mariadb.com/kb/en/mariadb/about-mariadb-connector-j/</url>
 
@@ -73,15 +69,9 @@
         <version.file>src/main/java/org/mariadb/jdbc/internal/util/constant/Version.java</version.file>
         <checkstyleVersion>6.11.2</checkstyleVersion>
         <checkstyle.plugin.version>2.16</checkstyle.plugin.version>
-<<<<<<< HEAD
         <driver.version.major>1</driver.version.major>
         <driver.version.minor>6</driver.version.minor>
-        <driver.version.patch>0</driver.version.patch>
-=======
-        <driver.version.major>2</driver.version.major>
-        <driver.version.minor>0</driver.version.minor>
-        <driver.version.patch>2</driver.version.patch>
->>>>>>> fa3f4a55
+        <driver.version.patch>1</driver.version.patch>
         <driver.version.qualifier></driver.version.qualifier>
     </properties>
 
