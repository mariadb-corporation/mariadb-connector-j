--- conflicted
+++ resolved
@@ -7,11 +7,7 @@
   <artifactId>mariadb-java-client</artifactId>
   <packaging>jar</packaging>
   <name>mariadb-java-client</name>
-<<<<<<< HEAD
-  <version>2.7.2</version>
-=======
   <version>3.0.0-alpha</version>
->>>>>>> f9f78c4f
   <description>JDBC driver for MariaDB and MySQL</description>
   <url>https://mariadb.com/kb/en/mariadb/about-mariadb-connector-j/</url>
 
@@ -22,13 +18,9 @@
     <assertj.version>3.19.0</assertj.version>
     <osgi.version>6.0.0</osgi.version>
     <osgi.compendium.version>5.0.0</osgi.compendium.version>
-<<<<<<< HEAD
-    <jmh.version>1.23</jmh.version>
-=======
     <project.build.sourceEncoding>UTF-8</project.build.sourceEncoding>
     <logback.version>1.2.3</logback.version>
     <jacoco.version>0.8.5</jacoco.version>
->>>>>>> f9f78c4f
   </properties>
 
   <licenses>
@@ -163,20 +155,7 @@
         <configuration>
           <archive>
             <manifestEntries>
-<<<<<<< HEAD
-              <Bundle-Version>${project.version}</Bundle-Version>
-              <Bundle-ManifestVersion>2</Bundle-ManifestVersion>
-              <Bundle-Name>mariadb-java-client</Bundle-Name>
-              <Bundle-SymbolicName>org.mariadb.jdbc</Bundle-SymbolicName>
-              <Automatic-Module-Name>org.mariadb.jdbc</Automatic-Module-Name>
-              <Export-Package>org.mariadb.jdbc</Export-Package>
-              <Import-Package>
-                org.osgi.service.jdbc,org.osgi.framework,javax.naming,javax.management,javax.sql,javax.net;resolution:=optional,javax.net.ssl;resolution:=optional,javax.transaction.xa;resolution:=optional,waffle.windows.auth;resolution:=optional,waffle.windows.auth.impl;resolution:=optional,org.ietf.jgss;resolution:=optional,javax.security.auth.login;resolution:=optional
-              </Import-Package>
-              <Bundle-Activator>org.mariadb.jdbc.internal.osgi.MariaDbActivator</Bundle-Activator>
-=======
               <Multi-Release>true</Multi-Release>
->>>>>>> f9f78c4f
             </manifestEntries>
           </archive>
         </configuration>
@@ -234,15 +213,9 @@
       <optional>true</optional>
     </dependency>
     <dependency>
-<<<<<<< HEAD
-      <groupId>junit</groupId>
-      <artifactId>junit</artifactId>
-      <version>4.13.1</version>
-=======
       <groupId>org.assertj</groupId>
       <artifactId>assertj-core</artifactId>
       <version>${assertj.version}</version>
->>>>>>> f9f78c4f
       <scope>test</scope>
     </dependency>
     <dependency>
@@ -283,8 +256,6 @@
       <activation>
         <activeByDefault>true</activeByDefault>
       </activation>
-<<<<<<< HEAD
-=======
 
       <build>
       <plugins>
@@ -321,7 +292,6 @@
       </plugin>
       </plugins>
       </build>
->>>>>>> f9f78c4f
     </profile>
     <profile>
       <id>bench</id>
