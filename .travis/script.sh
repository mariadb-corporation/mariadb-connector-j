#!/bin/bash

set -x
set -e

###################################################################################################################
# test different type of configuration
###################################################################################################################
mysql=( mysql --protocol=tcp -ubob -h127.0.0.1 --port=3305 )
export COMPOSE_FILE=.travis/docker-compose.yml

case "$TYPE" in
 "REWRITE" )
<<<<<<< HEAD
   urlString='jdbc:mariadb://localhost:3305/testj?user=bob&rewriteBatchedStatements=true&enablePacketDebug=true'
   ;;
 "PREPARE" )
   urlString='jdbc:mariadb://localhost:3305/testj?user=bob&useServerPrepStmts=true&enablePacketDebug=true'
   ;;
 "MULTI" )
   urlString='jdbc:mariadb://localhost:3305/testj?user=bob&allowMultiQueries=true&enablePacketDebug=true'
   ;;
 "BULK_SERVER" )
   urlString='jdbc:mariadb://localhost:3305/testj?user=bob&useBatchMultiSend=true&useServerPrepStmts=true&enablePacketDebug=true'
   ;;
 "NO_BULK_CLIENT" )
   urlString='jdbc:mariadb://localhost:3305/testj?user=bob&useBatchMultiSend=false&enablePacketDebug=true'
   ;;
 "NO_BULK_SERVER" )
   urlString='jdbc:mariadb://localhost:3305/testj?user=bob&useBatchMultiSend=false&useServerPrepStmts=true&enablePacketDebug=true'
   ;;
 "COMPRESSION" )
   urlString='jdbc:mariadb://localhost:3305/testj?user=bob&useCompression=true&enablePacketDebug=true'
=======
   urlString='jdbc:mariadb://mariadb.example.com:3305/testj?user=bob&rewriteBatchedStatements=true&enablePacketDebug=true'
   ;;
 "PREPARE" )
   urlString='jdbc:mariadb://mariadb.example.com:3305/testj?user=bob&useServerPrepStmts=true&enablePacketDebug=true'
   ;;
 "MULTI" )
   urlString='jdbc:mariadb://mariadb.example.com:3305/testj?user=bob&allowMultiQueries=true&enablePacketDebug=true'
   ;;
 "BULK_SERVER" )
   urlString='jdbc:mariadb://mariadb.example.com:3305/testj?user=bob&useBatchMultiSend=true&useServerPrepStmts=true&enablePacketDebug=true'
   ;;
 "NO_BULK_CLIENT" )
   urlString='jdbc:mariadb://mariadb.example.com:3305/testj?user=bob&useBatchMultiSend=false&enablePacketDebug=true'
   ;;
 "NO_BULK_SERVER" )
   urlString='jdbc:mariadb://mariadb.example.com:3305/testj?user=bob&useBatchMultiSend=false&useServerPrepStmts=true&enablePacketDebug=true'
   ;;
 "COMPRESSION" )
   urlString='jdbc:mariadb://mariadb.example.com:3305/testj?user=bob&useCompression=true&enablePacketDebug=true'
>>>>>>> 19091f7c
   ;;
  *)
   if [ -n "$MAXSCALE_VERSION" ]
   then
<<<<<<< HEAD
       urlString='jdbc:mariadb://localhost:4007/testj?user=bob&killFetchStmtOnClose=false&enablePacketDebug=true'
       mysql=( mysql --protocol=tcp -ubob -h127.0.0.1 --port=4007 )
       export COMPOSE_FILE=.travis/maxscale-compose.yml
   else
       urlString='jdbc:mariadb://localhost:3305/testj?user=bob&enablePacketDebug=true'
=======
       urlString='jdbc:mariadb://mariadb.example.com:4007/testj?user=bob&killFetchStmtOnClose=false&enablePacketDebug=true'
       mysql=( mysql --protocol=tcp -ubob -h127.0.0.1 --port=4007 )
       export COMPOSE_FILE=.travis/maxscale-compose.yml
   else
       urlString='jdbc:mariadb://mariadb.example.com:3305/testj?user=bob&enablePacketDebug=true'
>>>>>>> 19091f7c
   fi
   ;;
esac;


if [ -n "$PROFILE" ]
then
    export urlString="$urlString&profileSql=true"
    pwd
    rm src/test/resources/logback-test.xml
    mv src/test/resources/logback-test-travis.xml src/test/resources/logback-test.xml
fi

<<<<<<< HEAD
cmd=( mvn clean test $ADDITIONNAL_VARIABLES -DjobId=$TRAVIS_JOB_ID  \
=======
cmd=( mvn clean test $ADDITIONNAL_VARIABLES -DjobId=${TRAVIS_JOB_ID}  \
>>>>>>> 19091f7c
    -DkeystorePath="$SSLCERT/client-keystore.jks" \
    -DkeystorePassword="kspass"  \
    -DserverCertificatePath="$SSLCERT/server.crt" \
    -Dkeystore2Path="$SSLCERT/fullclient-keystore.jks" \
    -Dkeystore2Password="kspass" -DkeyPassword="kspasskey"  \
<<<<<<< HEAD
    -Dkeystore2PathP12="$SSLCERT/fullclient-keystore.p12" )
=======
    -Dkeystore2PathP12="$SSLCERT/fullclient-keystore.p12" \
    -DrunLongTest=true )
>>>>>>> 19091f7c

if [ -n "$AURORA" ]
then
    if [ -n "$AURORA_STRING_URL" ]
    then
<<<<<<< HEAD
        urlString=$AURORA_STRING_URL
=======
        urlString=${AURORA_STRING_URL}
>>>>>>> 19091f7c
        testSingleHost=true
    else
        testSingleHost=false
    fi
else

    testSingleHost=true

    ###################################################################################################################
    # launch docker server and maxscale
    ###################################################################################################################
<<<<<<< HEAD
    export INNODB_LOG_FILE_SIZE=$(echo $PACKET| cut -d'M' -f 1)0M
    docker-compose -f $COMPOSE_FILE build
    docker-compose -f $COMPOSE_FILE up -d
=======
    export INNODB_LOG_FILE_SIZE=$(echo ${PACKET}| cut -d'M' -f 1)0M
    docker-compose -f ${COMPOSE_FILE} build
    docker-compose -f ${COMPOSE_FILE} up -d
>>>>>>> 19091f7c

    ###################################################################################################################
    # launch 3 galera servers
    ###################################################################################################################
    if [ -n "$GALERA" ]
    then
        docker-compose -f .travis/galera-compose.yml up -d
<<<<<<< HEAD
        urlString='jdbc:mariadb://localhost:3106/testj?user=bob&enablePacketDebug=true'
        cmd+=( -DdefaultGaleraUrl="jdbc:mariadb:failover://localhost:3106,localhost:3107,localhost:3108/testj?user=bob&enablePacketDebug=true" )
=======
        urlString='jdbc:mariadb://mariadb.example.com:3106/testj?user=bob&enablePacketDebug=true'
        cmd+=( -DdefaultGaleraUrl="jdbc:mariadb:failover://mariadb.example.com:3106,mariadb.example.com:3107,mariadb.example.com:3108/testj?user=bob&enablePacketDebug=true" )
>>>>>>> 19091f7c

    fi

    ###################################################################################################################
    # wait for docker initialisation
    ###################################################################################################################

    for i in {60..0}; do
        if echo 'SELECT 1' | "${mysql[@]}" &> /dev/null; then
            break
        fi
        echo 'data server still not active'
        sleep 1
    done

<<<<<<< HEAD
    docker-compose -f $COMPOSE_FILE logs
=======
    docker-compose -f ${COMPOSE_FILE} logs
>>>>>>> 19091f7c

    if [ "$i" = 0 ]; then
        echo 'SELECT 1' | "${mysql[@]}"
        echo >&2 'data server init process failed.'
        exit 1
    fi
fi



###################################################################################################################
# run test suite
###################################################################################################################
echo "Running coveralls for JDK version: $TRAVIS_JDK_VERSION"
cmd+=( -DdbUrl="$urlString" )
cmd+=( -DtestSingleHost="$testSingleHost" )
<<<<<<< HEAD
echo $cmd
=======
echo ${cmd}
>>>>>>> 19091f7c

if [ -n "$MAXSCALE_VERSION" ]
then
    docker-compose -f $COMPOSE_FILE exec maxscale tail -n 500 /var/log/maxscale/maxscale.log
fi

<<<<<<< HEAD

=======
>>>>>>> 19091f7c
"${cmd[@]}"
if [ -n "$PROFILE" ]
then
    tail -5000 /tmp/debug.log
fi<|MERGE_RESOLUTION|>--- conflicted
+++ resolved
@@ -11,27 +11,6 @@
 
 case "$TYPE" in
  "REWRITE" )
-<<<<<<< HEAD
-   urlString='jdbc:mariadb://localhost:3305/testj?user=bob&rewriteBatchedStatements=true&enablePacketDebug=true'
-   ;;
- "PREPARE" )
-   urlString='jdbc:mariadb://localhost:3305/testj?user=bob&useServerPrepStmts=true&enablePacketDebug=true'
-   ;;
- "MULTI" )
-   urlString='jdbc:mariadb://localhost:3305/testj?user=bob&allowMultiQueries=true&enablePacketDebug=true'
-   ;;
- "BULK_SERVER" )
-   urlString='jdbc:mariadb://localhost:3305/testj?user=bob&useBatchMultiSend=true&useServerPrepStmts=true&enablePacketDebug=true'
-   ;;
- "NO_BULK_CLIENT" )
-   urlString='jdbc:mariadb://localhost:3305/testj?user=bob&useBatchMultiSend=false&enablePacketDebug=true'
-   ;;
- "NO_BULK_SERVER" )
-   urlString='jdbc:mariadb://localhost:3305/testj?user=bob&useBatchMultiSend=false&useServerPrepStmts=true&enablePacketDebug=true'
-   ;;
- "COMPRESSION" )
-   urlString='jdbc:mariadb://localhost:3305/testj?user=bob&useCompression=true&enablePacketDebug=true'
-=======
    urlString='jdbc:mariadb://mariadb.example.com:3305/testj?user=bob&rewriteBatchedStatements=true&enablePacketDebug=true'
    ;;
  "PREPARE" )
@@ -51,24 +30,15 @@
    ;;
  "COMPRESSION" )
    urlString='jdbc:mariadb://mariadb.example.com:3305/testj?user=bob&useCompression=true&enablePacketDebug=true'
->>>>>>> 19091f7c
    ;;
   *)
    if [ -n "$MAXSCALE_VERSION" ]
    then
-<<<<<<< HEAD
-       urlString='jdbc:mariadb://localhost:4007/testj?user=bob&killFetchStmtOnClose=false&enablePacketDebug=true'
-       mysql=( mysql --protocol=tcp -ubob -h127.0.0.1 --port=4007 )
-       export COMPOSE_FILE=.travis/maxscale-compose.yml
-   else
-       urlString='jdbc:mariadb://localhost:3305/testj?user=bob&enablePacketDebug=true'
-=======
        urlString='jdbc:mariadb://mariadb.example.com:4007/testj?user=bob&killFetchStmtOnClose=false&enablePacketDebug=true'
        mysql=( mysql --protocol=tcp -ubob -h127.0.0.1 --port=4007 )
        export COMPOSE_FILE=.travis/maxscale-compose.yml
    else
        urlString='jdbc:mariadb://mariadb.example.com:3305/testj?user=bob&enablePacketDebug=true'
->>>>>>> 19091f7c
    fi
    ;;
 esac;
@@ -82,32 +52,20 @@
     mv src/test/resources/logback-test-travis.xml src/test/resources/logback-test.xml
 fi
 
-<<<<<<< HEAD
-cmd=( mvn clean test $ADDITIONNAL_VARIABLES -DjobId=$TRAVIS_JOB_ID  \
-=======
 cmd=( mvn clean test $ADDITIONNAL_VARIABLES -DjobId=${TRAVIS_JOB_ID}  \
->>>>>>> 19091f7c
     -DkeystorePath="$SSLCERT/client-keystore.jks" \
     -DkeystorePassword="kspass"  \
     -DserverCertificatePath="$SSLCERT/server.crt" \
     -Dkeystore2Path="$SSLCERT/fullclient-keystore.jks" \
     -Dkeystore2Password="kspass" -DkeyPassword="kspasskey"  \
-<<<<<<< HEAD
-    -Dkeystore2PathP12="$SSLCERT/fullclient-keystore.p12" )
-=======
     -Dkeystore2PathP12="$SSLCERT/fullclient-keystore.p12" \
     -DrunLongTest=true )
->>>>>>> 19091f7c
 
 if [ -n "$AURORA" ]
 then
     if [ -n "$AURORA_STRING_URL" ]
     then
-<<<<<<< HEAD
-        urlString=$AURORA_STRING_URL
-=======
         urlString=${AURORA_STRING_URL}
->>>>>>> 19091f7c
         testSingleHost=true
     else
         testSingleHost=false
@@ -119,15 +77,9 @@
     ###################################################################################################################
     # launch docker server and maxscale
     ###################################################################################################################
-<<<<<<< HEAD
-    export INNODB_LOG_FILE_SIZE=$(echo $PACKET| cut -d'M' -f 1)0M
-    docker-compose -f $COMPOSE_FILE build
-    docker-compose -f $COMPOSE_FILE up -d
-=======
     export INNODB_LOG_FILE_SIZE=$(echo ${PACKET}| cut -d'M' -f 1)0M
     docker-compose -f ${COMPOSE_FILE} build
     docker-compose -f ${COMPOSE_FILE} up -d
->>>>>>> 19091f7c
 
     ###################################################################################################################
     # launch 3 galera servers
@@ -135,13 +87,8 @@
     if [ -n "$GALERA" ]
     then
         docker-compose -f .travis/galera-compose.yml up -d
-<<<<<<< HEAD
-        urlString='jdbc:mariadb://localhost:3106/testj?user=bob&enablePacketDebug=true'
-        cmd+=( -DdefaultGaleraUrl="jdbc:mariadb:failover://localhost:3106,localhost:3107,localhost:3108/testj?user=bob&enablePacketDebug=true" )
-=======
         urlString='jdbc:mariadb://mariadb.example.com:3106/testj?user=bob&enablePacketDebug=true'
         cmd+=( -DdefaultGaleraUrl="jdbc:mariadb:failover://mariadb.example.com:3106,mariadb.example.com:3107,mariadb.example.com:3108/testj?user=bob&enablePacketDebug=true" )
->>>>>>> 19091f7c
 
     fi
 
@@ -157,11 +104,7 @@
         sleep 1
     done
 
-<<<<<<< HEAD
-    docker-compose -f $COMPOSE_FILE logs
-=======
     docker-compose -f ${COMPOSE_FILE} logs
->>>>>>> 19091f7c
 
     if [ "$i" = 0 ]; then
         echo 'SELECT 1' | "${mysql[@]}"
@@ -178,21 +121,13 @@
 echo "Running coveralls for JDK version: $TRAVIS_JDK_VERSION"
 cmd+=( -DdbUrl="$urlString" )
 cmd+=( -DtestSingleHost="$testSingleHost" )
-<<<<<<< HEAD
-echo $cmd
-=======
 echo ${cmd}
->>>>>>> 19091f7c
 
 if [ -n "$MAXSCALE_VERSION" ]
 then
     docker-compose -f $COMPOSE_FILE exec maxscale tail -n 500 /var/log/maxscale/maxscale.log
 fi
 
-<<<<<<< HEAD
-
-=======
->>>>>>> 19091f7c
 "${cmd[@]}"
 if [ -n "$PROFILE" ]
 then
